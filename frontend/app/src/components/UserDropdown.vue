--- conflicted
+++ resolved
@@ -30,6 +30,7 @@
   );
 
 const { darkModeEnabled } = useDarkMode();
+const css = useCssModule();
 </script>
 
 <template>
@@ -57,7 +58,6 @@
             {{ username }}
           </VListItemTitle>
         </VListItem>
-<<<<<<< HEAD
         <RuiDivider />
         <RouterLink to="/settings/general">
           <RuiButton
@@ -68,18 +68,6 @@
             <template #prepend>
               <RuiIcon color="primary" name="settings-4-line" />
             </template>
-=======
-        <VDivider />
-        <VListItem
-          key="settings"
-          class="user-dropdown__settings px-4"
-          to="/settings/general"
-        >
-          <VListItemAvatar size="24">
-            <RuiIcon color="primary" name="settings-4-line" />
-          </VListItemAvatar>
-          <VListItemTitle>
->>>>>>> 3d267d05
             {{ t('user_dropdown.settings') }}
           </RuiButton>
         </RouterLink>
@@ -87,11 +75,7 @@
         <RuiButton
           v-if="xs"
           key="privacy-mode"
-<<<<<<< HEAD
           variant="list"
-=======
-          class="px-4"
->>>>>>> 3d267d05
           @click="togglePrivacyMode()"
         >
           <template #prepend>
@@ -100,19 +84,20 @@
           {{ t('user_dropdown.change_privacy_mode.label') }}
         </RuiButton>
 
-        <ThemeControl v-if="xs" :dark-mode-enabled="darkModeEnabled" menu>
+        <ThemeControl
+          v-if="xs"
+          :dark-mode-enabled="darkModeEnabled"
+          :class="css.theme_control"
+          menu
+        >
           {{ t('user_dropdown.switch_theme') }}
         </ThemeControl>
 
         <RuiDivider />
         <RuiButton
           key="logout"
-<<<<<<< HEAD
           variant="list"
           class="user-dropdown__logout"
-=======
-          class="user-dropdown__logout px-4"
->>>>>>> 3d267d05
           @click="showConfirmation()"
         >
           <template #prepend>
@@ -123,4 +108,20 @@
       </VList>
     </VMenu>
   </div>
-</template>+</template>
+
+<style module lang="scss">
+.theme_control {
+  :global(.v-list-item) {
+    @apply px-3;
+
+    :global(.v-avatar) {
+      @apply mr-2 #{!important};
+
+      + div {
+        @apply text-sm text-black/60 dark:text-white/60 font-medium;
+      }
+    }
+  }
+}
+</style>