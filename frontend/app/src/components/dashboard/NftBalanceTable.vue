<template>
  <card v-if="balances.length > 0" outlined-body>
    <template #title>
      {{ $t('nft_balance_table.title') }}
      <v-btn :to="nonFungibleRoute" icon class="ml-2">
        <v-icon>mdi-chevron-right</v-icon>
      </v-btn>
    </template>
    <data-table :headers="tableHeaders" :items="balances" sort-by="usdPrice">
      <template #item.name="{ item }">
        {{ item.name ? item.name : item.id }}
      </template>
      <template #item.priceInAsset="{ item }">
        <amount-display
          v-if="item.priceAsset !== currency"
          :value="item.priceInAsset"
          :asset="item.priceAsset"
        />
        <span v-else>-</span>
      </template>
      <template #item.usdPrice="{ item }">
        <amount-display
          :value="item.usdPrice"
          show-currency="symbol"
          fiat-currency="USD"
        />
      </template>
      <template #item.percentage="{ item }">
        <percentage-display :value="percentage(item.usdPrice)" />
      </template>
      <template #body.append="{ isMobile }">
        <tr>
          <td :colspan="isMobile ? 1 : 2" class="font-weight-medium">
            {{ $t('nft_balance_table.row.total') }}
          </td>
          <td class="text-right">
            <amount-display
              :value="total"
              show-currency="symbol"
              fiat-currency="USD"
            />
          </td>
          <td v-if="!isMobile" />
        </tr>
      </template>
    </data-table>
  </card>
</template>

<script lang="ts">
<<<<<<< HEAD
import { BigNumber } from '@rotki/common/';
import { computed, defineComponent } from '@vue/composition-api';
=======
import { computed, defineComponent, Ref } from '@vue/composition-api';
import { default as BigNumber } from 'bignumber.js';
>>>>>>> dbdc2359
import { DataTableHeader } from 'vuetify';
import { currency } from '@/composables/session';
import i18n from '@/i18n';
import { Routes } from '@/router/routes';
import { BalanceActions } from '@/store/balances/action-types';
import { NonFungibleBalance } from '@/store/balances/types';
import { useStore } from '@/store/utils';
import { Zero } from '@/utils/bignumbers';

const tableHeaders = (currency: Ref<string>) => {
  return computed<DataTableHeader[]>(() => [
    {
      text: i18n.t('nft_balance_table.column.name').toString(),
      value: 'name',
      cellClass: 'text-no-wrap'
    },
    {
      text: i18n.t('nft_balance_table.column.price_in_asset').toString(),
      value: 'priceInAsset',
      align: 'end',
      width: '75%',
      class: 'text-no-wrap'
    },
    {
      text: i18n
        .t('nft_balance_table.column.price', {
          currency: currency.value
        })
        .toString(),
      value: 'usdPrice',
      align: 'end',
      class: 'text-no-wrap'
    },
    {
      text: i18n.t('nft_balance_table.column.percentage').toString(),
      value: 'percentage',
      align: 'end',
      class: 'text-no-wrap'
    }
  ]);
};

export default defineComponent({
  name: 'NftBalanceTable',
  setup() {
    const store = useStore();
    const balances = computed<NonFungibleBalance[]>(
      () => store.getters['balances/nfBalances']
    );

    const totalNetWorthUsd = computed<BigNumber>(
      () => store.getters['statistics/totalNetWorthUsd']
    );

    const percentage = (value: BigNumber) => {
      return value.div(totalNetWorthUsd.value).multipliedBy(100).toFixed(2);
    };
    const refresh = async () => {
      return await store.dispatch(
        `balances/${BalanceActions.FETCH_NF_BALANCES}`,
        true
      );
    };

    const total = computed(() => {
      return balances.value.reduce(
        (sum, value) => sum.plus(value.usdPrice),
        Zero
      );
    });
    return {
      percentage,
      balances,
      tableHeaders: tableHeaders(currency),
      currency,
      refresh,
      total,
      nonFungibleRoute: Routes.NON_FUNGIBLE
    };
  }
});
</script><|MERGE_RESOLUTION|>--- conflicted
+++ resolved
@@ -48,13 +48,8 @@
 </template>
 
 <script lang="ts">
-<<<<<<< HEAD
 import { BigNumber } from '@rotki/common/';
-import { computed, defineComponent } from '@vue/composition-api';
-=======
 import { computed, defineComponent, Ref } from '@vue/composition-api';
-import { default as BigNumber } from 'bignumber.js';
->>>>>>> dbdc2359
 import { DataTableHeader } from 'vuetify';
 import { currency } from '@/composables/session';
 import i18n from '@/i18n';
