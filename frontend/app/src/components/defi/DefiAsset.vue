--- conflicted
+++ resolved
@@ -1,10 +1,5 @@
 <script setup lang="ts">
-<<<<<<< HEAD
 import { type PropType } from 'vue';
-=======
-import { type ComputedRef, type PropType } from 'vue';
-import AssetIcon from '@/components/helper/display/icons/AssetIcon.vue';
->>>>>>> fc39e182
 import { type DefiAsset } from '@/types/defi/overview';
 import { createEvmIdentifierFromAddress } from '@/utils/assets';
 
