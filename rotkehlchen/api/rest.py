import datetime
import hashlib
import json
import logging
import traceback
from collections import defaultdict
from functools import wraps
from http import HTTPStatus
from pathlib import Path
from tempfile import TemporaryDirectory
from typing import (
    TYPE_CHECKING,
    Any,
    Callable,
    DefaultDict,
    Dict,
    List,
    Optional,
    Tuple,
    Union,
    overload,
)

import gevent
from flask import Response, make_response, send_file
from gevent.event import Event
from gevent.lock import Semaphore
from typing_extensions import Literal
from werkzeug.datastructures import FileStorage

from rotkehlchen.accounting.structures import (
    ActionType,
    BalanceType,
    LedgerAction,
    LedgerActionType,
)
from rotkehlchen.api.v1.encoding import TradeSchema
from rotkehlchen.assets.asset import Asset
from rotkehlchen.assets.resolver import AssetResolver
from rotkehlchen.balances.manual import (
    ManuallyTrackedBalance,
    add_manually_tracked_balances,
    edit_manually_tracked_balances,
    get_manually_tracked_balances,
    remove_manually_tracked_balances,
)
from rotkehlchen.chain.bitcoin.xpub import XpubManager
from rotkehlchen.chain.ethereum.airdrops import check_airdrops
from rotkehlchen.chain.ethereum.trades import AMMTrade, AMMTradeLocations
from rotkehlchen.chain.ethereum.transactions import FREE_ETH_TX_LIMIT
from rotkehlchen.constants.assets import A_ETH
from rotkehlchen.constants.misc import ZERO
from rotkehlchen.db.ledger_actions import DBLedgerActions
from rotkehlchen.db.queried_addresses import QueriedAddresses
from rotkehlchen.db.settings import ModifiableDBSettings
from rotkehlchen.db.utils import AssetBalance, LocationData
from rotkehlchen.errors import (
    AuthenticationError,
    DBUpgradeError,
    EthSyncError,
    IncorrectApiKeyFormat,
    InputError,
    NoPriceForGivenTimestamp,
    PremiumApiError,
    PremiumAuthenticationError,
    RemoteError,
    RotkehlchenPermissionError,
    SystemClockNotSyncedError,
    SystemPermissionError,
    TagConstraintError,
    UnsupportedAsset,
)
from rotkehlchen.exchanges.data_structures import Trade
from rotkehlchen.exchanges.manager import SUPPORTED_EXCHANGES
from rotkehlchen.fval import FVal
from rotkehlchen.history.events import FREE_LEDGER_ACTIONS_LIMIT
from rotkehlchen.history.price import PriceHistorian
from rotkehlchen.history.typing import HistoricalPriceOracle
from rotkehlchen.inquirer import CurrentPriceOracle, Inquirer
from rotkehlchen.logging import RotkehlchenLogsAdapter
from rotkehlchen.premium.premium import PremiumCredentials
from rotkehlchen.rotkehlchen import FREE_ASSET_MOVEMENTS_LIMIT, FREE_TRADES_LIMIT, Rotkehlchen
from rotkehlchen.serialization.serialize import process_result, process_result_list
from rotkehlchen.typing import (
    AVAILABLE_MODULES_MAP,
    ApiKey,
    ApiSecret,
    AssetAmount,
    BlockchainAccountData,
    ChecksumEthAddress,
    EthereumTransaction,
    ExternalService,
    ExternalServiceApiCredentials,
    Fee,
    HexColorCode,
    ListOfBlockchainAddresses,
    Location,
    ModuleName,
    Price,
    SupportedBlockchain,
    Timestamp,
    TradePair,
    TradeType,
)
from rotkehlchen.utils.version_check import check_if_version_up_to_date

if TYPE_CHECKING:
    from rotkehlchen.chain.bitcoin.xpub import XpubData
    from rotkehlchen.db.dbhandler import DBHandler


OK_RESULT = {'result': True, 'message': ''}


def _wrap_in_ok_result(result: Any) -> Dict[str, Any]:
    return {'result': result, 'message': ''}


def _wrap_in_result(result: Any, message: str) -> Dict[str, Any]:
    return {'result': result, 'message': message}


def _get_status_code_from_async_response(response: Dict[str, Any], default: HTTPStatus = HTTPStatus.OK) -> HTTPStatus:  # noqa: E501
    return response.get('status_code', default)


def wrap_in_fail_result(message: str, status_code: Optional[HTTPStatus] = None) -> Dict[str, Any]:
    result: Dict[str, Any] = {'result': None, 'message': message}
    if status_code:
        result['status_code'] = status_code

    return result


def api_response(
        result: Dict[str, Any],
        status_code: HTTPStatus = HTTPStatus.OK,
        log_result: bool = True,
) -> Response:
    if status_code == HTTPStatus.NO_CONTENT:
        assert not result, "Provided 204 response with non-zero length response"
        data = ""
    else:
        data = json.dumps(result)

    logged_response = data
    if log_result is False:
        logged_response = '<redacted>'
    log.debug("Request successful", response=logged_response, status_code=status_code)
    response = make_response(
        (data, status_code, {"mimetype": "application/json", "Content-Type": "application/json"}),
    )
    return response


def require_loggedin_user() -> Callable:
    """ This is a decorator for the RestAPI class's methods requiring a logged in user.
    """
    def _require_loggedin_user(f: Callable) -> Callable:
        @wraps(f)
        def wrapper(wrappingobj: 'RestAPI', *args: Any, **kwargs: Any) -> Any:
            if not wrappingobj.rotkehlchen.user_is_logged_in:
                result_dict = wrap_in_fail_result('No user is currently logged in')
                return api_response(result_dict, status_code=HTTPStatus.CONFLICT)
            return f(wrappingobj, *args, **kwargs)

        return wrapper
    return _require_loggedin_user


def require_premium_user(active_check: bool) -> Callable:
    """
    Decorator only for premium

    This is a decorator for the RestAPI class's methods requiring a logged in
    user to have premium subscription.

    If active_check is false there is also an API call to the rotkehlchen server
    to check that the saved key is also valid.
    """
    def _require_premium_user(f: Callable) -> Callable:
        @wraps(f)
        def wrapper(wrappingobj: 'RestAPI', *args: Any, **kwargs: Any) -> Any:
            if not wrappingobj.rotkehlchen.user_is_logged_in:
                result_dict = wrap_in_fail_result('No user is currently logged in')
                return api_response(result_dict, status_code=HTTPStatus.CONFLICT)

            msg = (
                f'Currently logged in user {wrappingobj.rotkehlchen.data.username} '
                f'does not have a premium subscription'
            )
            if not wrappingobj.rotkehlchen.premium:
                result_dict = wrap_in_fail_result(msg)
                return api_response(result_dict, status_code=HTTPStatus.CONFLICT)

            if active_check:
                if not wrappingobj.rotkehlchen.premium.is_active():
                    result_dict = wrap_in_fail_result(msg)
                    return api_response(result_dict, status_code=HTTPStatus.CONFLICT)

            return f(wrappingobj, *args, **kwargs)

        return wrapper
    return _require_premium_user


logger = logging.getLogger(__name__)
log = RotkehlchenLogsAdapter(logger)


class RestAPI():
    """ The Object holding the logic that runs inside all the API calls"""
    def __init__(self, rotkehlchen: Rotkehlchen) -> None:
        self.rotkehlchen = rotkehlchen
        self.stop_event = Event()
        mainloop_greenlet = self.rotkehlchen.start()
        mainloop_greenlet.link_exception(self._handle_killed_greenlets)
        # Greenlets that will be waited for when we shutdown (just main loop)
        self.waited_greenlets = [mainloop_greenlet]
        self.task_lock = Semaphore()
        self.task_id = 0
        self.task_results: Dict[int, Any] = {}

        self.trade_schema = TradeSchema()

    # - Private functions not exposed to the API
    def _new_task_id(self) -> int:
        with self.task_lock:
            task_id = self.task_id
            self.task_id += 1
        return task_id

    def _write_task_result(self, task_id: int, result: Any) -> None:
        with self.task_lock:
            self.task_results[task_id] = result

    def _handle_killed_greenlets(self, greenlet: gevent.Greenlet) -> None:
        if not greenlet.exception:
            log.warning('handle_killed_greenlets without an exception')
            return

        try:
            task_id = greenlet.task_id
            task_str = f'Greenlet for task {task_id}'
        except AttributeError:
            task_id = None
            task_str = 'Main greenlet'

        log.error(
            '{} dies with exception: {}.\n'
            'Exception Name: {}\nException Info: {}\nTraceback:\n {}'
            .format(
                task_str,
                greenlet.exception,
                greenlet.exc_info[0],
                greenlet.exc_info[1],
                ''.join(traceback.format_tb(greenlet.exc_info[2])),
            ))
        # also write an error for the task result if it's not the main greenlet
        if task_id is not None:
            result = {
                'result': None,
                'message': f'The backend query task died unexpectedly: {str(greenlet.exception)}',
            }
            self._write_task_result(task_id, result)

    def _do_query_async(self, command: str, task_id: int, **kwargs: Any) -> None:
        result = getattr(self, command)(**kwargs)
        self._write_task_result(task_id, result)

    def _query_async(self, command: str, **kwargs: Any) -> Response:
        task_id = self._new_task_id()

        greenlet = gevent.spawn(
            self._do_query_async,
            command,
            task_id,
            **kwargs,
        )
        greenlet.task_id = task_id
        greenlet.link_exception(self._handle_killed_greenlets)
        self.rotkehlchen.api_task_greenlets.append(greenlet)
        return api_response(_wrap_in_ok_result({'task_id': task_id}), status_code=HTTPStatus.OK)

    # - Public functions not exposed via the rest api
    def stop(self) -> None:
        self.rotkehlchen.shutdown()
        log.debug('Waiting for greenlets')
        gevent.wait(self.waited_greenlets)
        log.debug('Waited for greenlets. Killing all other greenlets')
        gevent.killall(self.rotkehlchen.api_task_greenlets)
        log.debug('Greenlets killed. Killing zerorpc greenlet')
        log.debug('Shutdown completed')
        logging.shutdown()
        self.stop_event.set()

    # - Public functions exposed via the rest api

    @require_loggedin_user()
    def set_settings(self, settings: ModifiableDBSettings) -> Response:
        success, message = self.rotkehlchen.set_settings(settings)
        if not success:
            return api_response(wrap_in_fail_result(message), status_code=HTTPStatus.CONFLICT)

        new_settings = process_result(self.rotkehlchen.get_settings())
        result_dict = {'result': new_settings, 'message': ''}
        return api_response(result=result_dict, status_code=HTTPStatus.OK)

    @require_loggedin_user()
    def get_settings(self) -> Response:
        result_dict = _wrap_in_ok_result(process_result(self.rotkehlchen.get_settings()))
        return api_response(result=result_dict, status_code=HTTPStatus.OK)

    @require_loggedin_user()
    def query_tasks_outcome(self, task_id: Optional[int]) -> Response:
        if task_id is None:
            # If no task id is given return list of all pending and completed tasks
            completed = []
            pending = []
            for greenlet in self.rotkehlchen.api_task_greenlets:
                task_id = greenlet.task_id
                if task_id in self.task_results:
                    completed.append(task_id)
                else:
                    pending.append(task_id)

            result = _wrap_in_ok_result({'pending': pending, 'completed': completed})
            return api_response(result=result, status_code=HTTPStatus.OK)

        with self.task_lock:
            for idx, greenlet in enumerate(self.rotkehlchen.api_task_greenlets):
                if greenlet.task_id == task_id:
                    if task_id in self.task_results:
                        # Task has completed and we just got the outcome
                        function_response = self.task_results.pop(int(task_id), None)
                        # The result of the original request
                        result = function_response['result']
                        # The message of the original request
                        message = function_response['message']
                        ret = {'result': result, 'message': message}
                        result_dict = {
                            'result': {'status': 'completed', 'outcome': process_result(ret)},
                            'message': '',
                        }
                        # Also remove the greenlet from the api tasks
                        self.rotkehlchen.api_task_greenlets.pop(idx)
                        return api_response(result=result_dict, status_code=HTTPStatus.OK)
                    # else task is still pending and the greenlet is running
                    result_dict = {
                        'result': {'status': 'pending', 'outcome': None},
                        'message': f'The task with id {task_id} is still pending',
                    }
                    return api_response(result=result_dict, status_code=HTTPStatus.OK)

        # The task has not been found
        result_dict = {
            'result': {'status': 'not-found', 'outcome': None},
            'message': f'No task with id {task_id} found',
        }
        return api_response(result=result_dict, status_code=HTTPStatus.NOT_FOUND)

    @staticmethod
    def get_exchange_rates(given_currencies: List[Asset]) -> Response:
        if len(given_currencies) == 0:
            return api_response(
                wrap_in_fail_result('Empty list of currencies provided'),
                status_code=HTTPStatus.BAD_REQUEST,
            )

        currencies = given_currencies
        fiat_currencies = []
        asset_rates = {}
        for asset in currencies:
            if asset.is_fiat():
                fiat_currencies.append(asset)
                continue

            usd_price = Inquirer().find_usd_price(asset)
            if usd_price == Price(ZERO):
                return api_response(
                    wrap_in_fail_result(f'Failed to query usd price of {asset.identifier}'),
                    status_code=HTTPStatus.BAD_GATEWAY,
                )
            asset_rates[asset] = Price(FVal(1) / usd_price)

<<<<<<< HEAD
        fiat_rates = Inquirer().get_fiat_usd_exchange_rates(fiat_currencies)
=======
        try:
            fiat_rates = Inquirer().get_fiat_usd_exchange_rates(fiat_currencies)
        except RemoteError as e:
            return api_response(
                wrap_in_fail_result(
                    f'Failed to query usd price of fiat currencies due to {str(e)}',
                ),
                status_code=HTTPStatus.BAD_GATEWAY,
            )

>>>>>>> ab20816b
        asset_rates.update(fiat_rates)
        res = process_result(asset_rates)
        return api_response(_wrap_in_ok_result(res), status_code=HTTPStatus.OK)

    def _query_all_balances(self, save_data: bool, ignore_cache: bool) -> Dict[str, Any]:
        result = self.rotkehlchen.query_balances(
            requested_save_data=save_data,
            ignore_cache=ignore_cache,
        )
        return {'result': result, 'message': ''}

    @require_loggedin_user()
    def query_all_balances(
            self,
            save_data: bool,
            async_query: bool,
            ignore_cache: bool,
    ) -> Response:
        if async_query:
            return self._query_async(
                command='_query_all_balances',
                save_data=save_data,
                ignore_cache=ignore_cache,
            )

        response = self._query_all_balances(save_data=save_data, ignore_cache=ignore_cache)
        return api_response(
            _wrap_in_result(process_result(response['result']), response['message']),
            HTTPStatus.OK,
        )

    def _return_external_services_response(self) -> Response:
        credentials_list = self.rotkehlchen.data.db.get_all_external_service_credentials()
        response_dict = {}
        for credential in credentials_list:
            name = credential.service.name.lower()
            response_dict[name] = {'api_key': credential.api_key}

        return api_response(_wrap_in_ok_result(response_dict), status_code=HTTPStatus.OK)

    @require_loggedin_user()
    def get_external_services(self) -> Response:
        return self._return_external_services_response()

    @require_loggedin_user()
    def add_external_services(self, services: List[ExternalServiceApiCredentials]) -> Response:
        self.rotkehlchen.data.db.add_external_service_credentials(services)
        return self._return_external_services_response()

    @require_loggedin_user()
    def delete_external_services(self, services: List[ExternalService]) -> Response:
        self.rotkehlchen.data.db.delete_external_service_credentials(services)
        return self._return_external_services_response()

    @require_loggedin_user()
    def get_exchanges(self) -> Response:
        return api_response(
            _wrap_in_ok_result(self.rotkehlchen.exchange_manager.get_connected_exchange_names()),
            status_code=HTTPStatus.OK,
        )

    @require_loggedin_user()
    def setup_exchange(
            self,
            name: str,
            api_key: ApiKey,
            api_secret: ApiSecret,
            passphrase: Optional[str],
    ) -> Response:
        result = None
        status_code = HTTPStatus.OK
        msg = ''
        try:
            result, msg = self.rotkehlchen.setup_exchange(name, api_key, api_secret, passphrase)
        except SystemClockNotSyncedError as e:
            msg = str(e)
            status_code = HTTPStatus.CONFLICT
        else:
            if not result:
                result = None
                status_code = HTTPStatus.CONFLICT
        return api_response(_wrap_in_result(result, msg), status_code=status_code)

    @require_loggedin_user()
    def remove_exchange(self, name: str) -> Response:
        result: Optional[bool]
        result, message = self.rotkehlchen.remove_exchange(name)
        status_code = HTTPStatus.OK
        if not result:
            result = None
            status_code = HTTPStatus.CONFLICT
        return api_response(_wrap_in_result(result, message), status_code=status_code)

    def _query_all_exchange_balances(self, ignore_cache: bool) -> Dict[str, Any]:
        final_balances = {}
        error_msg = ''
        for name, exchange_obj in self.rotkehlchen.exchange_manager.connected_exchanges.items():
            balances, msg = exchange_obj.query_balances(ignore_cache=ignore_cache)
            if balances is None:
                error_msg += msg
            else:
                final_balances[name] = balances

        if final_balances == {}:
            result = None
            status_code = HTTPStatus.CONFLICT
        else:
            result = final_balances
            status_code = HTTPStatus.OK

        return {'result': result, 'message': error_msg, 'status_code': status_code}

    def _query_exchange_balances(self, name: Optional[str], ignore_cache: bool) -> Dict[str, Any]:
        if name is None:
            # Query all exchanges
            return self._query_all_exchange_balances(ignore_cache=ignore_cache)

        # else query only the specific exchange
        exchange_obj = self.rotkehlchen.exchange_manager.connected_exchanges.get(name, None)
        if not exchange_obj:
            return {
                'result': None,
                'message': f'Could not query balances for {name} since it is not registered',
                'status_code': HTTPStatus.CONFLICT,
            }

        result, msg = exchange_obj.query_balances(ignore_cache=ignore_cache)
        return {
            'result': result,
            'message': msg,
            'status_code': HTTPStatus.OK if result else HTTPStatus.CONFLICT,
        }

    @require_loggedin_user()
    def query_exchange_balances(
            self,
            name: Optional[str],
            async_query: bool,
            ignore_cache: bool,
    ) -> Response:
        if async_query:
            return self._query_async(
                command='_query_exchange_balances',
                name=name,
                ignore_cache=ignore_cache,
            )

        response = self._query_exchange_balances(name=name, ignore_cache=ignore_cache)
        balances = response['result']
        msg = response['message']
        status_code = _get_status_code_from_async_response(response)
        if balances is None:
            return api_response(wrap_in_fail_result(msg), status_code=status_code)

        return api_response(_wrap_in_ok_result(process_result(balances)), HTTPStatus.OK)

    def _query_blockchain_balances(
            self,
            blockchain: Optional[SupportedBlockchain],
            ignore_cache: bool,
    ) -> Dict[str, Any]:
        msg = ''
        status_code = HTTPStatus.OK
        result = None
        try:
            balances = self.rotkehlchen.chain_manager.query_balances(
                blockchain=blockchain,
                force_token_detection=ignore_cache,
                ignore_cache=ignore_cache,
            )
        except EthSyncError as e:
            msg = str(e)
            status_code = HTTPStatus.CONFLICT
        except RemoteError as e:
            msg = str(e)
            status_code = HTTPStatus.BAD_GATEWAY
        else:
            result = balances.serialize()
            # If only specific input blockchain was given ignore other results
            totals: Dict[str, Any] = {'assets': {}, 'liabilities': {}}
            if blockchain == SupportedBlockchain.ETHEREUM:
                result['per_account'].pop('BTC', None)
                result['per_account'].pop('KSM', None)
                result['totals']['assets'].pop('BTC', None)
                result['totals']['assets'].pop('KSM', None)
            elif blockchain == SupportedBlockchain.BITCOIN:
                val = result['per_account'].get('BTC', None)
                per_account = {'BTC': val} if val else {}
                val = result['totals']['assets'].get('BTC', None)
                if val:
                    totals['assets'] = {'BTC': val}
                result = {'per_account': per_account, 'totals': totals}
            elif blockchain == SupportedBlockchain.KUSAMA:
                val = result['per_account'].get('KSM', None)
                per_account = {'KSM': val} if val else {}
                val = result['totals']['assets'].get('KSM', None)
                if val:
                    totals['assets'] = {'KSM': val}
                result = {'per_account': per_account, 'totals': totals}

        return {'result': result, 'message': msg, 'status_code': status_code}

    @require_loggedin_user()
    def query_blockchain_balances(
            self,
            blockchain: Optional[SupportedBlockchain],
            async_query: bool,
            ignore_cache: bool,
    ) -> Response:
        if async_query:
            return self._query_async(
                command='_query_blockchain_balances',
                blockchain=blockchain,
                ignore_cache=ignore_cache,
            )

        response = self._query_blockchain_balances(
            blockchain=blockchain,
            ignore_cache=ignore_cache,
        )
        status_code = _get_status_code_from_async_response(response)
        result_dict = {'result': response['result'], 'message': response['message']}
        return api_response(process_result(result_dict), status_code=status_code)

    def _get_trades(
            self,
            from_ts: Timestamp,
            to_ts: Timestamp,
            location: Optional[Location],
    ) -> Dict[str, Any]:
        try:
            trades = self.rotkehlchen.query_trades(from_ts=from_ts, to_ts=to_ts, location=location)
        except RemoteError as e:
            return {'result': None, 'message': str(e), 'status_code': HTTPStatus.BAD_GATEWAY}

        trades_result = []
        for trade in trades:
            if isinstance(trade, AMMTrade):
                serialized_trade = trade.serialize()
            else:
                serialized_trade = self.trade_schema.dump(trade)
                serialized_trade['trade_id'] = trade.identifier
            trades_result.append(serialized_trade)

        entry_table: Literal['amm_swaps', 'trades']
        if location in AMMTradeLocations:
            entry_table = 'amm_swaps'
        else:
            entry_table = 'trades'

        mapping = self.rotkehlchen.data.db.get_ignored_action_ids(ActionType.TRADE)
        ignored_ids = mapping.get(ActionType.TRADE, [])
        entries_result = []
        for entry in trades_result:
            entries_result.append(
                {'entry': entry, 'ignored_in_accounting': entry['trade_id'] in ignored_ids},
            )

        result = {
            'entries': entries_result,
            'entries_found': self.rotkehlchen.data.db.get_entries_count(entry_table),
            'entries_limit': FREE_TRADES_LIMIT if self.rotkehlchen.premium is None else -1,
        }

        return {'result': result, 'message': '', 'status_code': HTTPStatus.OK}

    @require_loggedin_user()
    def get_trades(
            self,
            from_ts: Timestamp,
            to_ts: Timestamp,
            location: Optional[Location],
            async_query: bool,
    ) -> Response:
        if async_query:
            return self._query_async(
                command='_get_trades',
                from_ts=from_ts,
                to_ts=to_ts,
                location=location,
            )

        response = self._get_trades(
            from_ts=from_ts,
            to_ts=to_ts,
            location=location,
        )
        status_code = _get_status_code_from_async_response(response)
        result_dict = {'result': response['result'], 'message': response['message']}
        return api_response(process_result(result_dict), status_code=status_code)

    @require_loggedin_user()
    def add_trade(
            self,
            timestamp: Timestamp,
            location: Location,
            pair: TradePair,
            trade_type: TradeType,
            amount: AssetAmount,
            rate: Price,
            fee: Fee,
            fee_currency: Asset,
            link: str,
            notes: str,
    ) -> Response:
        trade = Trade(
            timestamp=timestamp,
            location=location,
            pair=pair,
            trade_type=trade_type,
            amount=amount,
            rate=rate,
            fee=fee,
            fee_currency=fee_currency,
            link=link,
            notes=notes,
        )
        self.rotkehlchen.data.db.add_trades([trade])
        # For the outside world we should also add the trade identifier
        result_dict = self.trade_schema.dump(trade)
        result_dict['trade_id'] = trade.identifier
        result_dict = _wrap_in_ok_result(result_dict)
        return api_response(result_dict, status_code=HTTPStatus.OK)

    @require_loggedin_user()
    def edit_trade(
            self,
            trade_id: str,
            timestamp: Timestamp,
            location: Location,
            pair: TradePair,
            trade_type: TradeType,
            amount: AssetAmount,
            rate: Price,
            fee: Fee,
            fee_currency: Asset,
            link: str,
            notes: str,
    ) -> Response:
        trade = Trade(
            timestamp=timestamp,
            location=location,
            pair=pair,
            trade_type=trade_type,
            amount=amount,
            rate=rate,
            fee=fee,
            fee_currency=fee_currency,
            link=link,
            notes=notes,
        )
        result, msg = self.rotkehlchen.data.db.edit_trade(old_trade_id=trade_id, trade=trade)
        if not result:
            return api_response(wrap_in_fail_result(msg), status_code=HTTPStatus.CONFLICT)

        # For the outside world we should also add the trade identifier
        result_dict = self.trade_schema.dump(trade)
        result_dict['trade_id'] = trade.identifier
        result_dict = _wrap_in_ok_result(result_dict)
        return api_response(result_dict, status_code=HTTPStatus.OK)

    @require_loggedin_user()
    def delete_trade(self, trade_id: str) -> Response:
        result, msg = self.rotkehlchen.data.db.delete_trade(trade_id)
        if not result:
            return api_response(wrap_in_fail_result(msg), status_code=HTTPStatus.CONFLICT)

        return api_response(_wrap_in_ok_result(True), status_code=HTTPStatus.OK)

    def _get_asset_movements(
            self,
            from_timestamp: Timestamp,
            to_timestamp: Timestamp,
            location: Optional[Location],
    ) -> Dict[str, Any]:
        msg = ''
        status_code = HTTPStatus.OK
        result = None
        try:
            movements = self.rotkehlchen.query_asset_movements(
                from_ts=from_timestamp,
                to_ts=to_timestamp,
                location=location,
            )
        except RemoteError as e:
            return {'result': None, 'message': str(e), 'status_code': HTTPStatus.BAD_GATEWAY}

        serialized_movements = process_result_list([x.serialize() for x in movements])
        limit = FREE_ASSET_MOVEMENTS_LIMIT if self.rotkehlchen.premium is None else -1

        mapping = self.rotkehlchen.data.db.get_ignored_action_ids(ActionType.ASSET_MOVEMENT)
        ignored_ids = mapping.get(ActionType.ASSET_MOVEMENT, [])
        entries_result = []
        for entry in serialized_movements:
            entries_result.append({
                'entry': entry,
                'ignored_in_accounting': entry['identifier'] in ignored_ids,
            })

        result = {
            'entries': entries_result,
            'entries_found': self.rotkehlchen.data.db.get_entries_count('asset_movements'),
            'entries_limit': limit,
        }

        return {'result': result, 'message': msg, 'status_code': status_code}

    @require_loggedin_user()
    def get_asset_movements(
            self,
            from_timestamp: Timestamp,
            to_timestamp: Timestamp,
            location: Optional[Location],
            async_query: bool,
    ) -> Response:
        if async_query:
            return self._query_async(
                command='_get_asset_movements',
                from_timestamp=from_timestamp,
                to_timestamp=to_timestamp,
                location=location,
            )

        response = self._get_asset_movements(
            from_timestamp=from_timestamp,
            to_timestamp=to_timestamp,
            location=location,
        )
        result_dict = {'result': response['result'], 'message': response['message']}
        status_code = _get_status_code_from_async_response(response)
        return api_response(process_result(result_dict), status_code=status_code)

    def _get_ledger_actions(
            self,
            from_ts: Optional[Timestamp],
            to_ts: Optional[Timestamp],
            location: Optional[Location],
    ) -> Dict[str, Any]:
        actions, original_length = self.rotkehlchen.events_historian.query_ledger_actions(
            has_premium=self.rotkehlchen.premium is not None,
            from_ts=from_ts,
            to_ts=to_ts,
            location=location,
        )

        mapping = self.rotkehlchen.data.db.get_ignored_action_ids(ActionType.LEDGER_ACTION)
        ignored_ids = mapping.get(ActionType.LEDGER_ACTION, [])
        entries_result = []
        for action in actions:
            entries_result.append({
                'entry': action.serialize(),
                'ignored_in_accounting': str(action.identifier) in ignored_ids,
            })

        result = {
            'entries': entries_result,
            'entries_found': original_length,
            'entries_limit': FREE_LEDGER_ACTIONS_LIMIT if self.rotkehlchen.premium is None else -1,
        }

        return {'result': result, 'message': '', 'status_code': HTTPStatus.OK}

    @require_loggedin_user()
    def get_ledger_actions(
            self,
            from_ts: Timestamp,
            to_ts: Timestamp,
            location: Optional[Location],
            async_query: bool,
    ) -> Response:
        if async_query:
            return self._query_async(
                command='_get_ledger_actions',
                from_ts=from_ts,
                to_ts=to_ts,
                location=location,
            )

        response = self._get_ledger_actions(
            from_ts=from_ts,
            to_ts=to_ts,
            location=location,
        )
        status_code = _get_status_code_from_async_response(response)
        result_dict = {'result': response['result'], 'message': response['message']}
        return api_response(process_result(result_dict), status_code=status_code)

    @require_loggedin_user()
    def add_ledger_action(
            self,
            timestamp: Timestamp,
            action_type: LedgerActionType,
            location: Location,
            amount: AssetAmount,
            asset: Asset,
            link: str,
            notes: str,
    ) -> Response:
        db = DBLedgerActions(self.rotkehlchen.data.db, self.rotkehlchen.msg_aggregator)
        identifier = db.add_ledger_action(
            timestamp=timestamp,
            action_type=action_type,
            location=location,
            amount=amount,
            asset=asset,
            link=link,
            notes=notes,
        )
        result_dict = _wrap_in_ok_result({'identifier': identifier})
        return api_response(result_dict, status_code=HTTPStatus.OK)

    @require_loggedin_user()
    def edit_ledger_action(self, action: LedgerAction) -> Response:
        db = DBLedgerActions(self.rotkehlchen.data.db, self.rotkehlchen.msg_aggregator)
        error_msg = db.edit_ledger_action(action)
        if error_msg is not None:
            return api_response(wrap_in_fail_result(error_msg), status_code=HTTPStatus.CONFLICT)

        # Success - return all ledger actions after the edit
        response = self._get_ledger_actions(
            from_ts=None,
            to_ts=None,
            location=None,
        )
        result_dict = {'result': response['result'], 'message': response['message']}
        return api_response(process_result(result_dict), status_code=HTTPStatus.OK)

    @require_loggedin_user()
    def delete_ledger_action(self, identifier: int) -> Response:
        db = DBLedgerActions(self.rotkehlchen.data.db, self.rotkehlchen.msg_aggregator)
        error_msg = db.remove_ledger_action(identifier=identifier)
        if error_msg is not None:
            return api_response(wrap_in_fail_result(error_msg), status_code=HTTPStatus.CONFLICT)

        # Success - return all ledger actions after the removal
        response = self._get_ledger_actions(
            from_ts=None,
            to_ts=None,
            location=None,
        )
        result_dict = {'result': response['result'], 'message': response['message']}
        return api_response(process_result(result_dict), status_code=HTTPStatus.OK)

    @require_loggedin_user()
    def get_tags(self) -> Response:
        result = self.rotkehlchen.data.db.get_tags()
        response = {name: data.serialize() for name, data in result.items()}
        return api_response(_wrap_in_ok_result(response), status_code=HTTPStatus.OK)

    @require_loggedin_user()
    def add_tag(
            self,
            name: str,
            description: Optional[str],
            background_color: HexColorCode,
            foreground_color: HexColorCode,
    ) -> Response:

        try:
            self.rotkehlchen.data.db.add_tag(
                name=name,
                description=description,
                background_color=background_color,
                foreground_color=foreground_color,
            )
        except TagConstraintError as e:
            return api_response(wrap_in_fail_result(str(e)), status_code=HTTPStatus.CONFLICT)

        return self.get_tags()

    @require_loggedin_user()
    def edit_tag(
            self,
            name: str,
            description: Optional[str],
            background_color: Optional[HexColorCode],
            foreground_color: Optional[HexColorCode],
    ) -> Response:

        try:
            self.rotkehlchen.data.db.edit_tag(
                name=name,
                description=description,
                background_color=background_color,
                foreground_color=foreground_color,
            )
        except InputError as e:
            return api_response(wrap_in_fail_result(str(e)), status_code=HTTPStatus.BAD_REQUEST)
        except TagConstraintError as e:
            return api_response(wrap_in_fail_result(str(e)), status_code=HTTPStatus.CONFLICT)

        return self.get_tags()

    @require_loggedin_user()
    def delete_tag(self, name: str) -> Response:

        try:
            self.rotkehlchen.data.db.delete_tag(name=name)
        except TagConstraintError as e:
            return api_response(wrap_in_fail_result(str(e)), status_code=HTTPStatus.CONFLICT)

        return self.get_tags()

    def get_users(self) -> Response:
        result = self.rotkehlchen.data.get_users()
        result_dict = _wrap_in_ok_result(result)
        return api_response(result_dict, status_code=HTTPStatus.OK)

    def create_new_user(
            self,
            name: str,
            password: str,
            premium_api_key: str,
            premium_api_secret: str,
            initial_settings: Optional[ModifiableDBSettings],
    ) -> Response:
        result_dict: Dict[str, Any] = {'result': None, 'message': ''}

        if self.rotkehlchen.user_is_logged_in:
            result_dict['message'] = (
                f'Can not create a new user because user '
                f'{self.rotkehlchen.data.username} is already logged in. '
                f'Log out of that user first',
            )
            return api_response(result_dict, status_code=HTTPStatus.CONFLICT)

        if (
                premium_api_key != '' and premium_api_secret == '' or
                premium_api_secret != '' and premium_api_key == ''
        ):
            result_dict['message'] = 'Must provide both or neither of api key/secret'
            return api_response(result_dict, status_code=HTTPStatus.BAD_REQUEST)

        premium_credentials = None
        if premium_api_key != '' and premium_api_secret != '':
            try:
                premium_credentials = PremiumCredentials(
                    given_api_key=premium_api_key,
                    given_api_secret=premium_api_secret,
                )
            except IncorrectApiKeyFormat:
                result_dict['message'] = 'Provided API/Key secret format is invalid'
                return api_response(result_dict, status_code=HTTPStatus.BAD_REQUEST)

        try:
            self.rotkehlchen.unlock_user(
                user=name,
                password=password,
                create_new=True,
                # For new accounts the value of sync approval does not matter.
                # Will always get the latest data from the server since locally we got nothing
                sync_approval='yes',
                premium_credentials=premium_credentials,
                initial_settings=initial_settings,
            )
        # not catching RotkehlchenPermissionError here as for new account with premium
        # syncing there is no way that permission needs to be asked by the user
        except (AuthenticationError, PremiumAuthenticationError, SystemPermissionError) as e:
            self.rotkehlchen.reset_after_failed_account_creation_or_login()
            result_dict['message'] = str(e)
            return api_response(result_dict, status_code=HTTPStatus.CONFLICT)

        # Success!
        result_dict['result'] = {
            'exchanges': self.rotkehlchen.exchange_manager.get_connected_exchange_names(),
            'settings': process_result(self.rotkehlchen.get_settings()),
        }
        return api_response(result_dict, status_code=HTTPStatus.OK)

    def user_login(
            self,
            name: str,
            password: str,
            sync_approval: Literal['yes', 'no', 'unknown'],
    ) -> Response:
        result_dict: Dict[str, Any] = {'result': None, 'message': ''}
        if self.rotkehlchen.user_is_logged_in:
            result_dict['message'] = (
                f'Can not login to user {name} because user '
                f'{self.rotkehlchen.data.username} is already logged in. '
                f'Log out of that user first',
            )
            return api_response(result_dict, status_code=HTTPStatus.CONFLICT)

        try:
            self.rotkehlchen.unlock_user(
                user=name,
                password=password,
                create_new=False,
                sync_approval=sync_approval,
                premium_credentials=None,
            )
        # We are not catching PremiumAuthenticationError here since it should not bubble
        # up until here. Even with non valid keys in the DB login should work fine
        except AuthenticationError as e:
            self.rotkehlchen.reset_after_failed_account_creation_or_login()
            result_dict['message'] = str(e)
            return api_response(result_dict, status_code=HTTPStatus.UNAUTHORIZED)
        except RotkehlchenPermissionError as e:
            self.rotkehlchen.reset_after_failed_account_creation_or_login()
            result_dict['result'] = e.message_payload
            result_dict['message'] = e.error_message
            return api_response(result_dict, status_code=HTTPStatus.MULTIPLE_CHOICES)
        except (DBUpgradeError, SystemPermissionError) as e:
            self.rotkehlchen.reset_after_failed_account_creation_or_login()
            result_dict['message'] = str(e)
            return api_response(result_dict, status_code=HTTPStatus.CONFLICT)
        # Success!
        result_dict['result'] = {
            'exchanges': self.rotkehlchen.exchange_manager.get_connected_exchange_names(),
            'settings': process_result(self.rotkehlchen.get_settings()),
        }
        return api_response(result_dict, status_code=HTTPStatus.OK)

    @require_loggedin_user()
    def user_logout(self, name: str) -> Response:
        result_dict: Dict[str, Any] = {'result': None, 'message': ''}

        if name != self.rotkehlchen.data.username:
            result_dict['message'] = f'Provided user {name} is not the logged in user'
            return api_response(result_dict, status_code=HTTPStatus.CONFLICT)

        # Kill all queries apart from the main loop -- perhaps a bit heavy handed
        # but the other options would be:
        # 1. to wait for all of them. That could take a lot of time, for no reason.
        #    All results would be discarded anyway since we are logging out.
        # 2. Have an intricate stop() notification system for each greenlet, but
        #   that is going to get complicated fast.
        gevent.killall(self.rotkehlchen.api_task_greenlets)
        with self.task_lock:
            self.task_results = {}
        self.rotkehlchen.logout()
        result_dict['result'] = True
        return api_response(result_dict, status_code=HTTPStatus.OK)

    @require_loggedin_user()
    def user_set_premium_credentials(
            self,
            name: str,
            api_key: str,
            api_secret: str,
    ) -> Response:
        result_dict: Dict[str, Any] = {'result': None, 'message': ''}

        if name != self.rotkehlchen.data.username:
            result_dict['message'] = f'Provided user {name} is not the logged in user'
            return api_response(result_dict, status_code=HTTPStatus.CONFLICT)

        try:
            credentials = PremiumCredentials(
                given_api_key=api_key,
                given_api_secret=api_secret,
            )
        except IncorrectApiKeyFormat:
            result_dict['message'] = 'Given API Key/Secret pair format is invalid'
            return api_response(result_dict, status_code=HTTPStatus.BAD_REQUEST)

        try:
            self.rotkehlchen.set_premium_credentials(credentials)
        except PremiumAuthenticationError as e:
            result_dict['message'] = str(e)
            return api_response(result_dict, status_code=HTTPStatus.UNAUTHORIZED)

        result_dict['result'] = True
        return api_response(result_dict, status_code=HTTPStatus.OK)

    @require_loggedin_user()
    def user_change_password(
        self,
        name: str,
        current_password: str,
        new_password: str,
    ) -> Response:
        result_dict: Dict[str, Any] = {'result': None, 'message': ''}

        if name != self.rotkehlchen.data.username:
            result_dict['message'] = f'Provided user "{name}" is not the logged in user'
            return api_response(result_dict, status_code=HTTPStatus.BAD_REQUEST)

        if current_password != self.rotkehlchen.data.password:
            result_dict['message'] = 'Provided current password is not correct'
            return api_response(result_dict, status_code=HTTPStatus.UNAUTHORIZED)

        success: bool
        try:
            success = self.rotkehlchen.data.change_password(new_password=new_password)
        except InputError as e:
            return api_response(wrap_in_fail_result(str(e)), status_code=HTTPStatus.BAD_REQUEST)

        if success is False:
            msg = 'The database rejected the password change for unknown reasons'
            result_dict['message'] = msg
            return api_response(result_dict, status_code=HTTPStatus.CONFLICT)
        # else
        return api_response(OK_RESULT, status_code=HTTPStatus.OK)

    @require_premium_user(active_check=False)
    def user_premium_key_remove(self) -> Response:
        """Returns successful result if API keys are successfully removed"""
        result_dict: Dict[str, Any] = {'result': None, 'message': ''}
        success: bool

        success, msg = self.rotkehlchen.delete_premium_credentials()

        if success is False:
            result_dict['message'] = msg
            return api_response(result_dict, status_code=HTTPStatus.CONFLICT)
        # else
        return api_response(OK_RESULT, status_code=HTTPStatus.OK)

    @staticmethod
    def query_all_assets() -> Response:
        """Returns all supported assets. Essentially the contents of all_assets.json"""
        assets = AssetResolver().assets
        return api_response(
            _wrap_in_ok_result(assets),
            status_code=HTTPStatus.OK,
            log_result=False,
        )

    @staticmethod
    def supported_modules() -> Response:
        """Returns all supported modules"""
        data = [{'id': x, 'name': y} for x, y in AVAILABLE_MODULES_MAP.items()]
        return api_response(
            _wrap_in_ok_result(data),
            status_code=HTTPStatus.OK,
            log_result=False,
        )

    @require_loggedin_user()
    def query_owned_assets(self) -> Response:
        result = process_result_list(self.rotkehlchen.data.db.query_owned_assets())
        return api_response(
            _wrap_in_ok_result(result),
            status_code=HTTPStatus.OK,
        )

    def query_netvalue_data(self) -> Response:
        from_ts = Timestamp(0)
        premium = self.rotkehlchen.premium

        if premium is None or not premium.is_active():
            today = datetime.datetime.today()
            start_of_day_today = datetime.datetime(today.year, today.month, today.day)
            from_ts = Timestamp(int((start_of_day_today - datetime.timedelta(days=14)).timestamp()))  # noqa: E501

        data = self.rotkehlchen.data.db.get_netvalue_data(from_ts)
        result = process_result({'times': data[0], 'data': data[1]})
        return api_response(_wrap_in_ok_result(result), status_code=HTTPStatus.OK)

    @require_premium_user(active_check=False)
    def query_timed_balances_data(
            self,
            asset: Asset,
            from_timestamp: Timestamp,
            to_timestamp: Timestamp,
    ) -> Response:
        # TODO: Think about this, but for now this is only balances, not liabilities
        data = self.rotkehlchen.data.db.query_timed_balances(
            from_ts=from_timestamp,
            to_ts=to_timestamp,
            asset=asset,
            balance_type=BalanceType.ASSET,
        )

        result = process_result_list(data)
        return api_response(_wrap_in_ok_result(result), status_code=HTTPStatus.OK)

    @require_premium_user(active_check=False)
    def query_value_distribution_data(self, distribution_by: str) -> Response:
        data: Union[List[AssetBalance], List[LocationData]]
        if distribution_by == 'location':
            data = self.rotkehlchen.data.db.get_latest_location_value_distribution()
        else:
            # Can only be 'asset'. Checked by the marshmallow encoding
            data = self.rotkehlchen.data.db.get_latest_asset_value_distribution()

        result = process_result_list(data)
        return api_response(_wrap_in_ok_result(result), status_code=HTTPStatus.OK)

    @require_premium_user(active_check=True)
    def query_statistics_renderer(self) -> Response:
        result_dict = {'result': None, 'message': ''}
        try:
            # Here we ignore mypy error since we use @require_premium_user() decorator
            result = self.rotkehlchen.premium.query_statistics_renderer()  # type: ignore
            result_dict['result'] = result
            status_code = HTTPStatus.OK
        except RemoteError as e:
            result_dict['message'] = str(e)
            status_code = HTTPStatus.CONFLICT

        return api_response(process_result(result_dict), status_code=status_code)

    def get_messages(self) -> Response:
        warnings = self.rotkehlchen.msg_aggregator.consume_warnings()
        errors = self.rotkehlchen.msg_aggregator.consume_errors()
        result = {'warnings': warnings, 'errors': errors}
        return api_response(_wrap_in_ok_result(result), status_code=HTTPStatus.OK)

    def _process_history(
            self,
            from_timestamp: Timestamp,
            to_timestamp: Timestamp,
    ) -> Dict[str, Any]:
        result, error_or_empty = self.rotkehlchen.process_history(
            start_ts=from_timestamp,
            end_ts=to_timestamp,
        )
        return {'result': result, 'message': error_or_empty}

    @require_loggedin_user()
    def process_history(
            self,
            from_timestamp: Timestamp,
            to_timestamp: Timestamp,
            async_query: bool,
    ) -> Response:
        if async_query:
            return self._query_async(
                command='_process_history',
                from_timestamp=from_timestamp,
                to_timestamp=to_timestamp,
            )

        response = self._process_history(
            from_timestamp=from_timestamp,
            to_timestamp=to_timestamp,
        )
        result = response['result']
        msg = response['message']
        status_code = _get_status_code_from_async_response(response)
        result_dict = _wrap_in_result(result=process_result(result), message=msg)
        return api_response(result_dict, status_code=status_code)

    @require_loggedin_user()
    def export_processed_history_csv(self, directory_path: Path) -> Response:
        if len(self.rotkehlchen.accountant.csvexporter.all_events_csv) == 0:
            result_dict = wrap_in_fail_result('No history processed in order to perform an export')
            return api_response(result_dict, status_code=HTTPStatus.CONFLICT)

        result, message = self.rotkehlchen.accountant.csvexporter.create_files(
            dirpath=directory_path,
        )

        if not result:
            return api_response(wrap_in_fail_result(message), status_code=HTTPStatus.CONFLICT)

        return api_response(OK_RESULT, status_code=HTTPStatus.OK)

    @require_loggedin_user()
    def download_processed_history_csv(self) -> Response:
        if len(self.rotkehlchen.accountant.csvexporter.all_events_csv) == 0:
            result_dict = wrap_in_fail_result('No history processed in order to perform an export')
            return api_response(result_dict, status_code=HTTPStatus.CONFLICT)

        try:
            return send_file(
                self.rotkehlchen.accountant.csvexporter.create_zip(),
                mimetype='application/zip',
                as_attachment=True,
                attachment_filename="report.zip",
            )
        except FileNotFoundError:
            return api_response(
                wrap_in_fail_result('No file was found'),
                status_code=HTTPStatus.NOT_FOUND,
            )

    @require_loggedin_user()
    def get_history_status(self) -> Response:
        result = self.rotkehlchen.get_history_query_status()
        return api_response(_wrap_in_ok_result(result), status_code=HTTPStatus.OK)

    @require_loggedin_user()
    def query_periodic_data(self) -> Response:
        data = self.rotkehlchen.query_periodic_data()
        result = process_result(data)
        return api_response(_wrap_in_ok_result(result), status_code=HTTPStatus.OK)

    def _add_xpub(self, xpub_data: 'XpubData') -> Dict[str, Any]:
        try:
            result = XpubManager(self.rotkehlchen.chain_manager).add_bitcoin_xpub(
                xpub_data=xpub_data,
            )
        except InputError as e:
            return {'result': None, 'message': str(e), 'status_code': HTTPStatus.BAD_REQUEST}
        except TagConstraintError as e:
            return {'result': None, 'message': str(e), 'status_code': HTTPStatus.CONFLICT}
        except RemoteError as e:
            return {'result': None, 'message': str(e), 'status_code': HTTPStatus.BAD_GATEWAY}

        # success
        return {'result': result.serialize(), 'message': ''}

    @require_loggedin_user()
    def add_xpub(self, xpub_data: 'XpubData', async_query: bool) -> Response:
        if async_query:
            return self._query_async(command='_add_xpub', xpub_data=xpub_data)

        response = self._add_xpub(xpub_data=xpub_data)
        result = response['result']
        msg = response['message']
        status_code = _get_status_code_from_async_response(response)

        if result is None:
            return api_response(wrap_in_fail_result(msg), status_code=status_code)

        # success
        result_dict = _wrap_in_result(result, msg)
        return api_response(process_result(result_dict), status_code=status_code)

    def _delete_xpub(self, xpub_data: 'XpubData') -> Dict[str, Any]:
        try:
            result = XpubManager(self.rotkehlchen.chain_manager).delete_bitcoin_xpub(
                xpub_data=xpub_data,
            )
        except InputError as e:
            return {'result': None, 'message': str(e), 'status_code': HTTPStatus.BAD_REQUEST}

        # success
        return {'result': result.serialize(), 'message': ''}

    @require_loggedin_user()
    def delete_xpub(self, xpub_data: 'XpubData', async_query: bool) -> Response:
        if async_query:
            return self._query_async(command='_delete_xpub', xpub_data=xpub_data)

        response = self._delete_xpub(xpub_data=xpub_data)
        result = response['result']
        msg = response['message']
        status_code = _get_status_code_from_async_response(response)

        if result is None:
            return api_response(wrap_in_fail_result(msg), status_code=status_code)

        # success
        result_dict = _wrap_in_result(result, msg)
        return api_response(process_result(result_dict), status_code=status_code)

    @require_loggedin_user()
    def edit_xpub(self, xpub_data: 'XpubData') -> Response:
        try:
            XpubManager(self.rotkehlchen.chain_manager).edit_bitcoin_xpub(
                xpub_data=xpub_data,
            )
        except InputError as e:
            return api_response(wrap_in_fail_result(str(e)), status_code=HTTPStatus.BAD_REQUEST)

        data = self.rotkehlchen.get_blockchain_account_data(SupportedBlockchain.BITCOIN)
        return api_response(process_result(_wrap_in_result(data, '')), status_code=HTTPStatus.OK)

    @require_loggedin_user()
    def get_blockchain_accounts(self, blockchain: SupportedBlockchain) -> Response:
        data = self.rotkehlchen.get_blockchain_account_data(blockchain)
        return api_response(process_result(_wrap_in_result(data, '')), status_code=HTTPStatus.OK)

    def _add_blockchain_accounts(
            self,
            blockchain: SupportedBlockchain,
            account_data: List[BlockchainAccountData],
    ) -> Dict[str, Any]:
        """
        This returns the typical async response dict but with the
        extra status code argument for errors
        """
        try:
            result = self.rotkehlchen.add_blockchain_accounts(
                blockchain=blockchain,
                account_data=account_data,
            )
        except EthSyncError as e:
            return {'result': None, 'message': str(e), 'status_code': HTTPStatus.CONFLICT}
        except InputError as e:
            return {'result': None, 'message': str(e), 'status_code': HTTPStatus.BAD_REQUEST}
        except TagConstraintError as e:
            return {'result': None, 'message': str(e), 'status_code': HTTPStatus.CONFLICT}
        except RemoteError as e:
            return {'result': None, 'message': str(e), 'status_code': HTTPStatus.BAD_GATEWAY}

        # success
        return {'result': result.serialize(), 'message': ''}

    @require_loggedin_user()
    def add_blockchain_accounts(
            self,
            blockchain: SupportedBlockchain,
            account_data: List[BlockchainAccountData],
            async_query: bool,
    ) -> Response:
        if async_query:
            return self._query_async(
                command='_add_blockchain_accounts',
                blockchain=blockchain,
                account_data=account_data,
            )

        response = self._add_blockchain_accounts(blockchain=blockchain, account_data=account_data)
        result = response['result']
        msg = response['message']
        status_code = _get_status_code_from_async_response(response)

        if result is None:
            return api_response(wrap_in_fail_result(msg), status_code=status_code)

        # success
        result_dict = _wrap_in_result(result, msg)
        return api_response(process_result(result_dict), status_code=status_code)

    @require_loggedin_user()
    def edit_blockchain_accounts(
            self,
            blockchain: SupportedBlockchain,
            account_data: List[BlockchainAccountData],
    ) -> Response:
        try:
            self.rotkehlchen.edit_blockchain_accounts(
                blockchain=blockchain,
                account_data=account_data,
            )
        except TagConstraintError as e:
            return api_response(wrap_in_fail_result(str(e)), status_code=HTTPStatus.CONFLICT)
        except InputError as e:
            return api_response(wrap_in_fail_result(str(e)), status_code=HTTPStatus.BAD_REQUEST)

        # success
        data = self.rotkehlchen.get_blockchain_account_data(blockchain)
        return api_response(process_result(_wrap_in_result(data, '')), status_code=HTTPStatus.OK)

    def _remove_blockchain_accounts(
            self,
            blockchain: SupportedBlockchain,
            accounts: ListOfBlockchainAddresses,
    ) -> Dict[str, Any]:
        """
        This returns the typical async response dict but with the
        extra status code argument for errors
        """
        try:
            result = self.rotkehlchen.remove_blockchain_accounts(
                blockchain=blockchain,
                accounts=accounts,
            )
        except EthSyncError as e:
            return {'result': None, 'message': str(e), 'status_code': HTTPStatus.CONFLICT}
        except InputError as e:
            return {'result': None, 'message': str(e), 'status_code': HTTPStatus.BAD_REQUEST}
        except RemoteError as e:
            return {'result': None, 'message': str(e), 'status_code': HTTPStatus.BAD_GATEWAY}

        return {'result': result.serialize(), 'message': ''}

    @require_loggedin_user()
    def remove_blockchain_accounts(
            self,
            blockchain: SupportedBlockchain,
            accounts: ListOfBlockchainAddresses,
            async_query: bool,
    ) -> Response:
        if async_query:
            return self._query_async(
                command='_remove_blockchain_accounts',
                blockchain=blockchain,
                accounts=accounts,
            )

        response = self._remove_blockchain_accounts(blockchain=blockchain, accounts=accounts)
        result = response['result']
        msg = response['message']
        status_code = _get_status_code_from_async_response(response)

        if result is None:
            return api_response(wrap_in_fail_result(msg), status_code=status_code)

        # success
        result_dict = _wrap_in_result(result, msg)
        return api_response(process_result(result_dict), status_code=status_code)

    def _get_manually_tracked_balances(self) -> Dict[str, Any]:
        balances = process_result(
            {'balances': get_manually_tracked_balances(db=self.rotkehlchen.data.db)},

        )
        return _wrap_in_ok_result(balances)

    @overload
    def _modify_manually_tracked_balances(  # pylint: disable=unused-argument, no-self-use
            self,
            function: Callable[['DBHandler', List[ManuallyTrackedBalance]], None],
            data_or_labels: List[ManuallyTrackedBalance],
    ) -> Dict[str, Any]:
        ...

    @overload
    def _modify_manually_tracked_balances(  # pylint: disable=unused-argument, no-self-use
            self,
            function: Callable[['DBHandler', List[str]], None],
            data_or_labels: List[str],
    ) -> Dict[str, Any]:
        ...

    def _modify_manually_tracked_balances(
            self,
            function: Union[
                Callable[['DBHandler', List[ManuallyTrackedBalance]], None],
                Callable[['DBHandler', List[str]], None],
            ],
            data_or_labels: Union[List[ManuallyTrackedBalance], List[str]],
    ) -> Dict[str, Any]:
        try:
            function(self.rotkehlchen.data.db, data_or_labels)  # type: ignore
        except InputError as e:
            return wrap_in_fail_result(str(e), status_code=HTTPStatus.BAD_REQUEST)
        except TagConstraintError as e:
            return wrap_in_fail_result(str(e), status_code=HTTPStatus.CONFLICT)

        return self._get_manually_tracked_balances()

    @require_loggedin_user()
    def get_manually_tracked_balances(self, async_query: bool) -> Response:
        if async_query:
            return self._query_async(command='_get_manually_tracked_balances')

        result = self._get_manually_tracked_balances()
        return api_response(result, status_code=HTTPStatus.OK)

    def _manually_tracked_balances_api_query(
            self,
            async_query: bool,
            function: Union[
                Callable[['DBHandler', List[ManuallyTrackedBalance]], None],
                Callable[['DBHandler', List[str]], None],
            ],
            data_or_labels: Union[List[ManuallyTrackedBalance], List[str]],
    ) -> Response:
        if async_query:
            return self._query_async(
                command='_modify_manually_tracked_balances',
                function=function,
                data_or_labels=data_or_labels,
            )
        result = self._modify_manually_tracked_balances(function, data_or_labels)  # type: ignore
        status_code = _get_status_code_from_async_response(result)
        return api_response(result, status_code=status_code)

    @require_loggedin_user()
    def add_manually_tracked_balances(
            self,
            async_query: bool,
            data: List[ManuallyTrackedBalance],
    ) -> Response:
        return self._manually_tracked_balances_api_query(
            async_query=async_query,
            function=add_manually_tracked_balances,
            data_or_labels=data,
        )

    @require_loggedin_user()
    def edit_manually_tracked_balances(
            self,
            async_query: bool,
            data: List[ManuallyTrackedBalance],
    ) -> Response:
        return self._manually_tracked_balances_api_query(
            async_query=async_query,
            function=edit_manually_tracked_balances,
            data_or_labels=data,
        )

    @require_loggedin_user()
    def remove_manually_tracked_balances(
            self,
            async_query: bool,
            labels: List[str],
    ) -> Response:
        return self._manually_tracked_balances_api_query(
            async_query=async_query,
            function=remove_manually_tracked_balances,
            data_or_labels=labels,
        )

    @require_loggedin_user()
    def get_ignored_assets(self) -> Response:
        result = [asset.identifier for asset in self.rotkehlchen.data.db.get_ignored_assets()]
        return api_response(_wrap_in_ok_result(result), status_code=HTTPStatus.OK)

    @require_loggedin_user()
    def add_ignored_assets(self, assets: List[Asset]) -> Response:
        result, msg = self.rotkehlchen.data.add_ignored_assets(assets=assets)
        if result is None:
            return api_response(wrap_in_fail_result(msg), status_code=HTTPStatus.CONFLICT)
        result_dict = _wrap_in_result(process_result_list(result), msg)
        return api_response(result_dict, status_code=HTTPStatus.OK)

    @require_loggedin_user()
    def remove_ignored_assets(self, assets: List[Asset]) -> Response:
        result, msg = self.rotkehlchen.data.remove_ignored_assets(assets=assets)
        if result is None:
            return api_response(wrap_in_fail_result(msg), status_code=HTTPStatus.CONFLICT)
        result_dict = _wrap_in_result(process_result_list(result), msg)
        return api_response(result_dict, status_code=HTTPStatus.OK)

    @require_loggedin_user()
    def get_ignored_action_ids(self, action_type: Optional[ActionType]) -> Response:
        mapping = self.rotkehlchen.data.db.get_ignored_action_ids(action_type)
        result_dict = _wrap_in_ok_result({str(k): v for k, v in mapping.items()})
        return api_response(result_dict, status_code=HTTPStatus.OK)

    @require_loggedin_user()
    def add_ignored_action_ids(self, action_type: ActionType, action_ids: List[str]) -> Response:
        try:
            self.rotkehlchen.data.db.add_to_ignored_action_ids(
                action_type=action_type,
                identifiers=action_ids,
            )
        except InputError as e:
            return api_response(wrap_in_fail_result(str(e)), status_code=HTTPStatus.CONFLICT)

        mapping = self.rotkehlchen.data.db.get_ignored_action_ids(
            action_type=action_type,
        )
        result_dict = _wrap_in_ok_result({str(k): v for k, v in mapping.items()})
        return api_response(result_dict, status_code=HTTPStatus.OK)

    @require_loggedin_user()
    def remove_ignored_action_ids(
            self,
            action_type: ActionType,
            action_ids: List[str],
    ) -> Response:
        try:
            self.rotkehlchen.data.db.remove_from_ignored_action_ids(
                action_type=action_type,
                identifiers=action_ids,
            )
        except InputError as e:
            return api_response(wrap_in_fail_result(str(e)), status_code=HTTPStatus.CONFLICT)
        mapping = self.rotkehlchen.data.db.get_ignored_action_ids(
            action_type=action_type,
        )
        result_dict = _wrap_in_ok_result({str(k): v for k, v in mapping.items()})
        return api_response(result_dict, status_code=HTTPStatus.OK)

    @require_loggedin_user()
    def get_queried_addresses_per_module(self) -> Response:
        result = QueriedAddresses(self.rotkehlchen.data.db).get_queried_addresses_per_module()
        return api_response(_wrap_in_ok_result(result), status_code=HTTPStatus.OK)

    @require_loggedin_user()
    def add_queried_address_per_module(
            self,
            module: ModuleName,
            address: ChecksumEthAddress,
    ) -> Response:
        try:
            QueriedAddresses(self.rotkehlchen.data.db).add_queried_address_for_module(module, address)  # noqa: E501
        except InputError as e:
            return api_response(wrap_in_fail_result(str(e)), status_code=HTTPStatus.CONFLICT)

        return self.get_queried_addresses_per_module()

    @require_loggedin_user()
    def remove_queried_address_per_module(
            self,
            module: ModuleName,
            address: ChecksumEthAddress,
    ) -> Response:
        try:
            QueriedAddresses(self.rotkehlchen.data.db).remove_queried_address_for_module(module, address)  # noqa: E501
        except InputError as e:
            return api_response(wrap_in_fail_result(str(e)), status_code=HTTPStatus.CONFLICT)

        return self.get_queried_addresses_per_module()

    @staticmethod
    def version_check() -> Response:
        result = _wrap_in_ok_result(check_if_version_up_to_date())
        return api_response(process_result(result), status_code=HTTPStatus.OK)

    @staticmethod
    def ping() -> Response:
        return api_response(_wrap_in_ok_result(True), status_code=HTTPStatus.OK)

    @require_loggedin_user()
    def import_data(
            self,
            source: Literal['cointracking.info', 'crypto.com'],
            filepath: Path,
    ) -> Response:
        if source == 'cointracking.info':
            success, msg = self.rotkehlchen.data_importer.import_cointracking_csv(filepath)
            if not success:
                result = wrap_in_fail_result(f'Invalid CSV format, missing required field: {msg}')
                return api_response(result, status_code=HTTPStatus.BAD_REQUEST)
        elif source == 'crypto.com':
            success, msg = self.rotkehlchen.data_importer.import_cryptocom_csv(filepath)
            if not success:
                result = wrap_in_fail_result(f'Invalid CSV format, missing required field: {msg}')
                return api_response(result, status_code=HTTPStatus.BAD_REQUEST)
        return api_response(OK_RESULT, status_code=HTTPStatus.OK)

    def _get_eth2_stake_deposits(self) -> Dict[str, Any]:
        try:
            result = self.rotkehlchen.chain_manager.get_eth2_staking_deposits()
        except RemoteError as e:
            return {'result': None, 'message': str(e), 'status_code': HTTPStatus.BAD_GATEWAY}

        return {'result': process_result_list([x._asdict() for x in result]), 'message': ''}

    @require_premium_user(active_check=False)
    def get_eth2_stake_deposits(self, async_query: bool) -> Response:
        if async_query:
            return self._query_async(command='_get_eth2_stake_deposits')

        response = self._get_eth2_stake_deposits()
        result = response['result']
        msg = response['message']
        status_code = _get_status_code_from_async_response(response)
        if result is None:
            return api_response(wrap_in_fail_result(msg), status_code=status_code)

        # success
        result_dict = _wrap_in_result(result, msg)
        return api_response(result_dict, status_code=status_code)

    def _get_eth2_stake_details(self) -> Dict[str, Any]:
        try:
            result = self.rotkehlchen.chain_manager.get_eth2_staking_details()
        except RemoteError as e:
            return {'result': None, 'message': str(e), 'status_code': HTTPStatus.BAD_GATEWAY}

        current_usd_price = Inquirer().find_usd_price(A_ETH)
        return {
            'result': process_result_list([x.serialize(current_usd_price) for x in result]),
            'message': '',
        }

    @require_premium_user(active_check=False)
    def get_eth2_stake_details(self, async_query: bool) -> Response:
        if async_query:
            return self._query_async(command='_get_eth2_stake_details')

        response = self._get_eth2_stake_details()
        result = response['result']
        msg = response['message']
        status_code = _get_status_code_from_async_response(response)
        if result is None:
            return api_response(wrap_in_fail_result(msg), status_code=status_code)

        # success
        result_dict = _wrap_in_result(result, msg)
        return api_response(result_dict, status_code=status_code)

    def _get_defi_balances(self) -> Dict[str, Any]:
        """
        This returns the typical async response dict but with the
        extra status code argument for errors
        """
        try:
            balances = self.rotkehlchen.chain_manager.query_defi_balances()
        except EthSyncError as e:
            return {'result': None, 'message': str(e), 'status_code': HTTPStatus.CONFLICT}
        except RemoteError as e:
            return {'result': None, 'message': str(e), 'status_code': HTTPStatus.BAD_GATEWAY}

        return {'result': process_result(balances), 'message': ''}

    @require_loggedin_user()
    def get_defi_balances(self, async_query: bool) -> Response:
        if async_query:
            return self._query_async(command='_get_defi_balances')

        response = self._get_defi_balances()
        result = response['result']
        msg = response['message']
        status_code = _get_status_code_from_async_response(response)
        if result is None:
            return api_response(wrap_in_fail_result(msg), status_code=status_code)

        # success
        result_dict = _wrap_in_result(result, msg)
        return api_response(result_dict, status_code=status_code)

    def _get_ethereum_airdrops(self) -> Dict[str, Any]:
        try:
            data = check_airdrops(
                addresses=self.rotkehlchen.chain_manager.accounts.eth,
                data_dir=self.rotkehlchen.data_dir,
            )
        except RemoteError as e:
            return wrap_in_fail_result(str(e), status_code=HTTPStatus.BAD_GATEWAY)

        return _wrap_in_ok_result(process_result(data))

    @require_loggedin_user()
    def get_ethereum_airdrops(self, async_query: bool) -> Response:
        if async_query:
            return self._query_async(command='_get_ethereum_airdrops')

        response = self._get_ethereum_airdrops()
        result = response['result']
        msg = response['message']
        status_code = _get_status_code_from_async_response(response)
        if result is None:
            return api_response(wrap_in_fail_result(msg), status_code=status_code)

        # success
        result_dict = _wrap_in_result(result, msg)
        return api_response(result_dict, status_code=status_code)

    @require_loggedin_user()
    def purge_module_data(self, module_name: Optional[ModuleName]) -> Response:
        self.rotkehlchen.data.db.purge_module_data(module_name)
        return api_response(OK_RESULT, status_code=HTTPStatus.OK)

    def _eth_module_query(
            self,
            module: str,
            method: str,
            query_specific_balances_before: Optional[List[str]],
            **kwargs: Any,
    ) -> Dict[str, Any]:
        """A function abstracting away calls to ethereum modules

        Can optionally specify if eth balances should be queried before the
        actual intended eth module query.
        """
        result = None
        msg = ''
        status_code = HTTPStatus.OK

        if query_specific_balances_before and 'defi' in query_specific_balances_before:

            # Make sure ethereum balances are queried (this is protected by lock and by time cache)
            # so most of the times it should have already ran
            try:
                self.rotkehlchen.chain_manager.query_balances(
                    blockchain=SupportedBlockchain.ETHEREUM,
                )
            except (RemoteError, EthSyncError) as e:
                return {'result': None, 'message': str(e), 'status_code': HTTPStatus.BAD_GATEWAY}

        module_obj = getattr(self.rotkehlchen.chain_manager, module)
        if module_obj is None:
            return {
                'result': None,
                'status_code': HTTPStatus.CONFLICT,
                'message': f'{module} module is not activated',
            }

        try:
            result = getattr(module_obj, method)(**kwargs)
        except RemoteError as e:
            msg = str(e)
            status_code = HTTPStatus.BAD_GATEWAY

        return {'result': result, 'message': msg, 'status_code': status_code}

    def _api_query_for_eth_module(
            self,
            async_query: bool,
            module: str,
            method: str,
            query_specific_balances_before: Optional[List[str]],
            **kwargs: Any,
    ) -> Response:
        if async_query:
            return self._query_async(
                command='_eth_module_query',
                module=module,
                method=method,
                query_specific_balances_before=query_specific_balances_before,
                **kwargs,
            )

        response = self._eth_module_query(
            module=module,
            method=method,
            query_specific_balances_before=query_specific_balances_before,
            **kwargs,
        )
        result_dict = {'result': response['result'], 'message': response['message']}
        status_code = _get_status_code_from_async_response(response)
        return api_response(process_result(result_dict), status_code=status_code)

    @require_loggedin_user()
    def get_makerdao_dsr_balance(self, async_query: bool) -> Response:
        return self._api_query_for_eth_module(
            async_query=async_query,
            module='makerdao_dsr',
            method='get_current_dsr',
            query_specific_balances_before=None,
        )

    @require_premium_user(active_check=False)
    def get_makerdao_dsr_history(self, async_query: bool) -> Response:
        return self._api_query_for_eth_module(
            async_query=async_query,
            module='makerdao_dsr',
            method='get_historical_dsr',
            query_specific_balances_before=None,
        )

    @require_loggedin_user()
    def get_makerdao_vaults(self, async_query: bool) -> Response:
        return self._api_query_for_eth_module(
            async_query=async_query,
            module='makerdao_vaults',
            method='get_vaults',
            query_specific_balances_before=None,
        )

    @require_premium_user(active_check=False)
    def get_makerdao_vault_details(self, async_query: bool) -> Response:
        return self._api_query_for_eth_module(
            async_query=async_query,
            module='makerdao_vaults',
            method='get_vault_details',
            query_specific_balances_before=None,
        )

    @require_loggedin_user()
    def get_aave_balances(self, async_query: bool) -> Response:
        # Once that has ran we can be sure that defi_balances mapping is populated
        return self._api_query_for_eth_module(
            async_query=async_query,
            module='aave',
            method='get_balances',
            # We need to query defi balances before since defi_balances must be populated
            query_specific_balances_before=['defi'],
            # Giving the defi balances as a lambda function here so that they
            # are retrieved only after we are sure the defi balances have been
            # queried.
            given_defi_balances=lambda: self.rotkehlchen.chain_manager.defi_balances,
        )

    @require_premium_user(active_check=False)
    def get_aave_history(
            self,
            async_query: bool,
            reset_db_data: bool,
            from_timestamp: Timestamp,
            to_timestamp: Timestamp,
    ) -> Response:
        return self._api_query_for_eth_module(
            async_query=async_query,
            module='aave',
            method='get_history',
            # We need to query defi balances before since defi_balances must be populated
            query_specific_balances_before=['defi'],
            addresses=self.rotkehlchen.chain_manager.queried_addresses_for_module('aave'),
            reset_db_data=reset_db_data,
            from_timestamp=from_timestamp,
            to_timestamp=to_timestamp,
            # Giving the defi balances as a lambda function here so that they
            # are retrieved only after we are sure the defi balances have been
            # queried.
            given_defi_balances=lambda: self.rotkehlchen.chain_manager.defi_balances,
        )

    @require_loggedin_user()
    def get_compound_balances(self, async_query: bool) -> Response:
        # Once that has ran we can be sure that defi_balances mapping is populated
        return self._api_query_for_eth_module(
            async_query=async_query,
            module='compound',
            method='get_balances',
            # We need to query defi balances before since defi_balances must be populated
            query_specific_balances_before=['defi'],
            # Giving the defi balances as a lambda function here so that they
            # are retrieved only after we are sure the defi balances have been
            # queried.
            given_defi_balances=lambda: self.rotkehlchen.chain_manager.defi_balances,
        )

    @require_premium_user(active_check=False)
    def get_compound_history(
            self,
            async_query: bool,
            reset_db_data: bool,
            from_timestamp: Timestamp,
            to_timestamp: Timestamp,
    ) -> Response:
        return self._api_query_for_eth_module(
            async_query=async_query,
            module='compound',
            method='get_history',
            # We need to query defi balances before since defi_balances must be populated
            query_specific_balances_before=['defi'],
            # Giving the defi balances as a lambda function here so that they
            # are retrieved only after we are sure the defi balances have been
            # queried.
            given_defi_balances=lambda: self.rotkehlchen.chain_manager.defi_balances,
            addresses=self.rotkehlchen.chain_manager.queried_addresses_for_module('compound'),
            reset_db_data=reset_db_data,
            from_timestamp=from_timestamp,
            to_timestamp=to_timestamp,
        )

    @require_loggedin_user()
    def get_yearn_vaults_balances(self, async_query: bool) -> Response:
        # Once that has ran we can be sure that defi_balances mapping is populated
        return self._api_query_for_eth_module(
            async_query=async_query,
            module='yearn_vaults',
            method='get_balances',
            # We need to query defi balances before since defi_balances must be populated
            query_specific_balances_before=['defi'],
            # Giving the defi balances as a lambda function here so that they
            # are retrieved only after we are sure the defi balances have been
            # queried.
            given_defi_balances=lambda: self.rotkehlchen.chain_manager.defi_balances,
        )

    @require_premium_user(active_check=False)
    def get_yearn_vaults_history(
            self,
            async_query: bool,
            reset_db_data: bool,
            from_timestamp: Timestamp,
            to_timestamp: Timestamp,
    ) -> Response:
        return self._api_query_for_eth_module(
            async_query=async_query,
            module='yearn_vaults',
            method='get_history',
            # We need to query defi balances before since defi_balances must be populated
            query_specific_balances_before=['defi'],
            # Giving the defi balances as a lambda function here so that they
            # are retrieved only after we are sure the defi balances have been
            # queried.
            given_defi_balances=lambda: self.rotkehlchen.chain_manager.defi_balances,
            addresses=self.rotkehlchen.chain_manager.queried_addresses_for_module('yearn_vaults'),
            reset_db_data=reset_db_data,
            from_timestamp=from_timestamp,
            to_timestamp=to_timestamp,
        )

    @require_loggedin_user()
    def get_uniswap_balances(self, async_query: bool) -> Response:
        return self._api_query_for_eth_module(
            async_query=async_query,
            module='uniswap',
            method='get_balances',
            query_specific_balances_before=None,
            addresses=self.rotkehlchen.chain_manager.queried_addresses_for_module('uniswap'),
        )

    @require_premium_user(active_check=False)
    def get_uniswap_events_history(
            self,
            async_query: bool,
            reset_db_data: bool,
            from_timestamp: Timestamp,
            to_timestamp: Timestamp,
    ) -> Response:
        return self._api_query_for_eth_module(
            async_query=async_query,
            module='uniswap',
            method='get_events_history',
            query_specific_balances_before=None,
            addresses=self.rotkehlchen.chain_manager.queried_addresses_for_module('uniswap'),
            reset_db_data=reset_db_data,
            from_timestamp=from_timestamp,
            to_timestamp=to_timestamp,
        )

    @require_premium_user(active_check=False)
    def get_uniswap_trades_history(
            self,
            async_query: bool,
            reset_db_data: bool,
            from_timestamp: Timestamp,
            to_timestamp: Timestamp,
    ) -> Response:
        return self._api_query_for_eth_module(
            async_query=async_query,
            module='uniswap',
            method='get_trades_history',
            query_specific_balances_before=None,
            addresses=self.rotkehlchen.chain_manager.queried_addresses_for_module('uniswap'),
            reset_db_data=reset_db_data,
            from_timestamp=from_timestamp,
            to_timestamp=to_timestamp,
        )

    @require_loggedin_user()
    def get_adex_balances(self, async_query: bool) -> Response:
        return self._api_query_for_eth_module(
            async_query=async_query,
            module='adex',
            method='get_balances',
            query_specific_balances_before=None,
            addresses=self.rotkehlchen.chain_manager.queried_addresses_for_module('adex'),
        )

    @require_premium_user(active_check=False)
    def get_adex_history(
            self,
            async_query: bool,
            reset_db_data: bool,
            from_timestamp: Timestamp,
            to_timestamp: Timestamp,
    ) -> Response:
        return self._api_query_for_eth_module(
            async_query=async_query,
            module='adex',
            method='get_events_history',
            query_specific_balances_before=None,
            addresses=self.rotkehlchen.chain_manager.queried_addresses_for_module('adex'),
            reset_db_data=reset_db_data,
            from_timestamp=from_timestamp,
            to_timestamp=to_timestamp,
        )

    def _watcher_query(
            self,
            method: Literal['GET', 'PUT', 'PATCH', 'DELETE'],
            data: Optional[Dict[str, Any]],
    ) -> Response:
        try:
            # we know that premium exists here due to require_premium_user
            result_json = self.rotkehlchen.premium.watcher_query(  # type:ignore
                method=method,
                data=data,
            )
        except RemoteError as e:
            return api_response(wrap_in_fail_result(str(e)), status_code=HTTPStatus.BAD_GATEWAY)
        except PremiumApiError as e:
            return api_response(wrap_in_fail_result(str(e)), status_code=HTTPStatus.BAD_REQUEST)

        return api_response(_wrap_in_ok_result(result_json), status_code=HTTPStatus.OK)

    @require_premium_user(active_check=False)
    def get_watchers(self) -> Response:
        return self._watcher_query(method='GET', data=None)

    @require_premium_user(active_check=False)
    def add_watchers(self, watchers: List[Dict[str, Any]]) -> Response:
        return self._watcher_query(method='PUT', data={'watchers': watchers})

    @require_premium_user(active_check=False)
    def edit_watchers(self, watchers: List[Dict[str, Any]]) -> Response:
        return self._watcher_query(method='PATCH', data={'watchers': watchers})

    @require_premium_user(active_check=False)
    def delete_watchers(self, watchers: List[str]) -> Response:
        return self._watcher_query(method='DELETE', data={'watchers': watchers})

    @require_loggedin_user()
    def purge_exchange_data(self, name: Optional[str]) -> Response:
        if name:
            self.rotkehlchen.data.db.purge_exchange_data(name)
        else:
            for exchange_name in SUPPORTED_EXCHANGES:
                self.rotkehlchen.data.db.purge_exchange_data(exchange_name)

        return api_response(OK_RESULT, status_code=HTTPStatus.OK)

    @require_loggedin_user()
    def purge_ethereum_transaction_data(self) -> Response:
        self.rotkehlchen.data.db.purge_ethereum_transaction_data()
        return api_response(OK_RESULT, status_code=HTTPStatus.OK)

    def _get_ethereum_transactions(
            self,
            address: Optional[ChecksumEthAddress],
            from_timestamp: Timestamp,
            to_timestamp: Timestamp,
    ) -> Dict[str, Any]:
        transactions: Optional[List[EthereumTransaction]]
        try:
            transactions = self.rotkehlchen.chain_manager.ethereum.transactions.query(
                addresses=[address] if address is not None else None,
                from_ts=from_timestamp,
                to_ts=to_timestamp,
                with_limit=self.rotkehlchen.premium is None,
                recent_first=True,
            )
            status_code = HTTPStatus.OK
            message = ''
        except RemoteError as e:
            transactions = None
            status_code = HTTPStatus.BAD_GATEWAY
            message = str(e)

        if transactions is not None:
            mapping = self.rotkehlchen.data.db.get_ignored_action_ids(ActionType.ETHEREUM_TX)
            ignored_ids = mapping.get(ActionType.ETHEREUM_TX, [])
            entries_result = []
            for entry in transactions:
                entries_result.append({
                    'entry': entry.serialize(),
                    'ignored_in_accounting': entry.identifier in ignored_ids,
                })
        else:
            entries_result = []

        result = {
            'entries': entries_result,
            'entries_found': self.rotkehlchen.data.db.get_entries_count('ethereum_transactions'),
            'entries_limit': FREE_ETH_TX_LIMIT if self.rotkehlchen.premium is None else -1,
        }

        return {'result': result, 'message': message, 'status_code': status_code}

    @require_loggedin_user()
    def get_ethereum_transactions(
            self,
            async_query: bool,
            address: Optional[ChecksumEthAddress],
            from_timestamp: Timestamp,
            to_timestamp: Timestamp,
    ) -> Response:
        if async_query:
            return self._query_async(
                command='_get_ethereum_transactions',
                address=address,
                from_timestamp=from_timestamp,
                to_timestamp=to_timestamp,
            )

        response = self._get_ethereum_transactions(address, from_timestamp, to_timestamp)
        result = response['result']
        msg = response['message']
        status_code = _get_status_code_from_async_response(response)

        if result is None:
            return api_response(wrap_in_fail_result(msg), status_code=status_code)

        # success
        result_dict = _wrap_in_result(result, msg)
        return api_response(process_result(result_dict), status_code=status_code)

    def get_asset_icon(
            self,
            asset: Asset,
            size: Literal['thumb', 'small', 'large'],
            match_header: Optional[str],
    ) -> Response:
        file_md5 = self.rotkehlchen.icon_manager.iconfile_md5(asset, size)
        if file_md5 and match_header and match_header == file_md5:
            # Response content unmodified
            return make_response(
                (
                    b'',
                    HTTPStatus.NOT_MODIFIED,
                    {"mimetype": "image/png", "Content-Type": "image/png"},
                ),
            )

        image_data = self.rotkehlchen.icon_manager.get_icon(asset, size)
        if image_data is None:
            response = make_response(
                (
                    b'',
                    HTTPStatus.NOT_FOUND, {"mimetype": "image/png", "Content-Type": "image/png"}),
            )
        else:
            response = make_response(
                (
                    image_data,
                    HTTPStatus.OK, {"mimetype": "image/png", "Content-Type": "image/png"}),
            )
            response.set_etag(hashlib.md5(image_data).hexdigest())

        return response

    @staticmethod
    def _get_current_assets_price(
            assets: List[Asset],
            target_asset: Asset,
            ignore_cache: bool,
    ) -> Dict[str, Any]:
        """Return the current price of the assets in the target asset currency.
        """
        log.debug(
            f'Querying the current {target_asset.identifier} price of these assets: '
            f'{", ".join([asset.identifier for asset in assets])}',
        )
        assets_price = {}
        for asset in assets:
            if asset != target_asset:
                assets_price[asset] = Inquirer().find_price(
                    from_asset=asset,
                    to_asset=target_asset,
                    ignore_cache=ignore_cache,
                )
            else:
                assets_price[asset] = Price(FVal('1'))

        result = {
            'assets': assets_price,
            'target_asset': target_asset,
        }
        return _wrap_in_ok_result(process_result(result))

    @require_loggedin_user()
    def get_current_assets_price(
            self,
            assets: List[Asset],
            target_asset: Asset,
            ignore_cache: bool,
            async_query: bool,
    ) -> Response:
        if async_query:
            return self._query_async(
                command='_get_current_assets_price',
                assets=assets,
                target_asset=target_asset,
                ignore_cache=ignore_cache,
            )

        response = self._get_current_assets_price(
            assets=assets,
            target_asset=target_asset,
            ignore_cache=ignore_cache,
        )
        status_code = _get_status_code_from_async_response(response)
        return api_response(_wrap_in_ok_result(response['result']), status_code=status_code)

    @staticmethod
    def _get_historical_assets_price(
            assets_timestamp: List[Tuple[Asset, Timestamp]],
            target_asset: Asset,
    ) -> Dict[str, Any]:
        """Return the price of the assets at the given timestamps in the target
        asset currency.
        """
        log.debug(
            f'Querying the historical {target_asset.identifier} price of these assets: '
            f'{", ".join(f"{asset.identifier} at {ts}" for asset, ts in assets_timestamp)}',
            assets_timestamp=assets_timestamp,
        )
        assets_price: DefaultDict[Asset, DefaultDict] = defaultdict(lambda: defaultdict(int))
        for asset, timestamp in assets_timestamp:
            try:
                price = PriceHistorian().query_historical_price(
                    from_asset=asset,
                    to_asset=target_asset,
                    timestamp=timestamp,
                )
            except (RemoteError, NoPriceForGivenTimestamp) as e:
                logger.error(
                    f'Could not query the historical {target_asset.identifier} price for '
                    f'{asset.identifier} at time {timestamp} due to: {str(e)}. Using zero price',
                )
                price = Price(ZERO)

            assets_price[asset][timestamp] = price

        result = {
            'assets': {k: dict(v) for k, v in assets_price.items()},
            'target_asset': target_asset,
        }
        return _wrap_in_ok_result(process_result(result))

    @require_loggedin_user()
    def get_historical_assets_price(
            self,
            assets_timestamp: List[Tuple[Asset, Timestamp]],
            target_asset: Asset,
            async_query: bool,
    ) -> Response:
        if async_query:
            return self._query_async(
                command='_get_historical_assets_price',
                assets_timestamp=assets_timestamp,
                target_asset=target_asset,
            )

        response = self._get_historical_assets_price(
            assets_timestamp=assets_timestamp,
            target_asset=target_asset,
        )
        status_code = _get_status_code_from_async_response(response)
        return api_response(_wrap_in_ok_result(response['result']), status_code=status_code)

    def _sync_data(self, action: Literal['upload', 'download']) -> Dict[str, Any]:
        try:
            success, msg = self.rotkehlchen.premium_sync_manager.sync_data(action)
            if msg.startswith('Pulling failed'):
                return wrap_in_fail_result(msg, status_code=HTTPStatus.BAD_GATEWAY)
            return _wrap_in_result(success, message=msg)
        except RemoteError as e:
            return wrap_in_fail_result(str(e), status_code=HTTPStatus.BAD_GATEWAY)
        except PremiumApiError as e:
            return wrap_in_fail_result(str(e), status_code=HTTPStatus.BAD_GATEWAY)
        except PremiumAuthenticationError as e:
            return wrap_in_fail_result(str(e), status_code=HTTPStatus.UNAUTHORIZED)

    def sync_data(
            self,
            async_query: bool,
            action: Literal['upload', 'download'],
    ) -> Response:
        if async_query:
            return self._query_async(
                command='_sync_data',
                action=action,
            )

        result_dict = self._sync_data(action)
        status_code = _get_status_code_from_async_response(result_dict)
        return api_response(result_dict, status_code=status_code)

    @require_loggedin_user()
    def import_data_from_file(
            self,
            source: Literal['cointracking.info', 'crypto.com'],
            file: FileStorage,
    ) -> Response:
        if file.filename is None or not file.filename.endswith('.csv'):
            result = wrap_in_fail_result(f'{file.filename} is not a csv')
            return api_response(result, status_code=HTTPStatus.BAD_REQUEST)

        with TemporaryDirectory() as temp_directory:
            filepath = Path(temp_directory) / f'{source}.csv'
            file.save(str(filepath))
            response = self.import_data(source, filepath)
            filepath.unlink()
        return response

    def _create_oracle_cache(
            self,
            oracle: HistoricalPriceOracle,
            from_asset: Asset,
            to_asset: Asset,
            purge_old: bool,
    ) -> Dict[str, Any]:
        try:
            self.rotkehlchen.create_oracle_cache(oracle, from_asset, to_asset, purge_old)
        except RemoteError as e:
            return wrap_in_fail_result(str(e), status_code=HTTPStatus.BAD_GATEWAY)
        except UnsupportedAsset as e:
            return wrap_in_fail_result(str(e), status_code=HTTPStatus.CONFLICT)

        return _wrap_in_ok_result(True)

    @require_loggedin_user()
    def create_oracle_cache(
            self,
            oracle: HistoricalPriceOracle,
            from_asset: Asset,
            to_asset: Asset,
            purge_old: bool,
            async_query: bool,
    ) -> Response:
        if async_query:
            return self._query_async(
                command='_create_oracle_cache',
                oracle=oracle,
                from_asset=from_asset,
                to_asset=to_asset,
                purge_old=purge_old,
            )

        response = self._create_oracle_cache(
            oracle=oracle,
            from_asset=from_asset,
            to_asset=to_asset,
            purge_old=purge_old,
        )
        result = response['result']
        msg = response['message']
        status_code = _get_status_code_from_async_response(response)
        if result is None:
            return api_response(wrap_in_fail_result(msg), status_code=status_code)

        # success
        result_dict = _wrap_in_result(result, msg)
        return api_response(result_dict, status_code=status_code)

    @require_loggedin_user()
    def delete_oracle_cache(
            self,
            oracle: HistoricalPriceOracle,
            from_asset: Asset,
            to_asset: Asset,
    ) -> Response:
        self.rotkehlchen.delete_oracle_cache(
            oracle=oracle,
            from_asset=from_asset,
            to_asset=to_asset,
        )
        return api_response(_wrap_in_ok_result(True), status_code=HTTPStatus.OK)

    def _get_oracle_cache(self, oracle: HistoricalPriceOracle) -> Dict[str, Any]:
        cache_data = self.rotkehlchen.get_oracle_cache(oracle)
        result = _wrap_in_ok_result(cache_data)
        result['status_code'] = HTTPStatus.OK
        return result

    @require_loggedin_user()
    def get_oracle_cache(self, oracle: HistoricalPriceOracle, async_query: bool) -> Response:
        if async_query:
            return self._query_async(command='_get_oracle_cache', oracle=oracle)

        response = self._get_oracle_cache(oracle=oracle)
        result = response['result']
        msg = response['message']
        status_code = _get_status_code_from_async_response(response)
        # success
        result_dict = _wrap_in_result(result, msg)
        return api_response(result_dict, status_code=status_code)

    @staticmethod
    def get_supported_oracles() -> Response:
        data = {
            'history': [{'id': str(x), 'name': str(x).capitalize()} for x in HistoricalPriceOracle],  # noqa: E501
            'current': [{'id': str(x), 'name': str(x).capitalize()} for x in CurrentPriceOracle],  # noqa: E501
        }
        result_dict = _wrap_in_ok_result(data)
        return api_response(result_dict, status_code=HTTPStatus.OK)<|MERGE_RESOLUTION|>--- conflicted
+++ resolved
@@ -383,9 +383,6 @@
                 )
             asset_rates[asset] = Price(FVal(1) / usd_price)
 
-<<<<<<< HEAD
-        fiat_rates = Inquirer().get_fiat_usd_exchange_rates(fiat_currencies)
-=======
         try:
             fiat_rates = Inquirer().get_fiat_usd_exchange_rates(fiat_currencies)
         except RemoteError as e:
@@ -395,8 +392,6 @@
                 ),
                 status_code=HTTPStatus.BAD_GATEWAY,
             )
-
->>>>>>> ab20816b
         asset_rates.update(fiat_rates)
         res = process_result(asset_rates)
         return api_response(_wrap_in_ok_result(res), status_code=HTTPStatus.OK)
