--- conflicted
+++ resolved
@@ -7,7 +7,6 @@
 
 from rotkehlchen.constants import ONE
 from rotkehlchen.constants.assets import A_BTC, A_ETH
-from rotkehlchen.constants.misc import ZERO
 from rotkehlchen.data_migrations.manager import (
     MIGRATION_LIST,
     DataMigrationManager,
@@ -18,12 +17,9 @@
 from rotkehlchen.types import Location, SupportedBlockchain, TradeType
 
 if TYPE_CHECKING:
-<<<<<<< HEAD
+    from rotkehlchen.api.server import APIServer
     from rotkehlchen.db.dbhandler import DBHandler
     from rotkehlchen.rotkehlchen import Rotkehlchen
-=======
-    from rotkehlchen.api.server import APIServer
->>>>>>> 53412c71
 
 
 def _create_invalid_icon(icon_identifier: str, icons_dir: Path) -> Path:
@@ -224,41 +220,23 @@
 
     with open(dir_path / 'data' / 'nodes.json') as f:
         nodes = json.loads(f.read())
-<<<<<<< HEAD
         rpc_nodes = database.get_rpc_nodes(blockchain=SupportedBlockchain.ETHEREUM)
         rpc_nodes += database.get_rpc_nodes(blockchain=SupportedBlockchain.OPTIMISM)
-        assert len(rpc_nodes) == len(nodes) + 1
+        assert len(rpc_nodes) >= len(nodes) + 1
+        owned_index = -1
         for node in nodes:
-            for rpc_node in rpc_nodes:
+            for idx, rpc_node in enumerate(rpc_nodes):
                 if rpc_node.node_info.name == node['name']:
                     assert rpc_node.node_info.endpoint == node['endpoint']
                     assert rpc_node.active == node['active']
                     assert rpc_node.node_info.owned == node['owned']
-                    assert rpc_node.weight == FVal(node['weight'])
                     continue
+                if rpc_node.node_info.owned is True:
+                    owned_index = idx
+
         assert len(rpc_nodes) >= 5
-        assert rpc_nodes[4].node_info.owned is True
-        assert rpc_nodes[4].node_info.endpoint == 'https://localhost:5222'
-=======
-        web3_nodes = database.get_web3_nodes(blockchain=SupportedBlockchain.ETHEREUM)
-        # nodes + etherscan + any node added later
-        assert len(web3_nodes) >= len(nodes) + 1
-        found_owned_node = False
-        for node in nodes:
-            for web3_node in web3_nodes:
-                if web3_node.node_info.owned is True:
-                    found_owned_node = True
-                    assert web3_node.node_info.endpoint == 'https://localhost:5222'
-                    continue
-                if web3_node.node_info.name == node['name']:
-                    assert web3_node.node_info.endpoint == node['endpoint']
-                    assert web3_node.active == node['active']
-                    assert web3_node.node_info.owned == node['owned']
-                    assert web3_node.weight > ZERO
-                    continue
-        assert len(web3_nodes) >= 5
-        assert found_owned_node is True
->>>>>>> 53412c71
+        assert rpc_nodes[owned_index].node_info.owned is True
+        assert rpc_nodes[owned_index].node_info.endpoint == 'https://localhost:5222'
 
 
 @pytest.mark.parametrize('data_migration_version', [None])
@@ -288,11 +266,7 @@
     rpc_nodes += database.get_rpc_nodes(blockchain=SupportedBlockchain.OPTIMISM)
     with open(dir_path / 'data' / 'nodes.json') as f:
         nodes = json.loads(f.read())
-<<<<<<< HEAD
-        assert len(nodes) == len(rpc_nodes)
-=======
-        assert len(web3_nodes) >= len(nodes)
->>>>>>> 53412c71
+        assert len(rpc_nodes) >= len(nodes)
 
 
 @pytest.mark.parametrize('data_migration_version', [None])
@@ -447,12 +421,8 @@
     nodes_in_db = _write_nodes_and_migrate(database, rotki, old_nodes)
     # Create the expected list of nodes. Check that the owned node is still there and that the
     # defaults were replaced.
-<<<<<<< HEAD
     expected_nodes = {*new_nodes, ('Owned node', 'http://localhost:8045', True, '1', 'ETH')}
     assert set(nodes_in_db) == expected_nodes
-=======
-    expected_nodes = {*new_nodes, ('Owned node', 'http://localhost:8045', 1, 1, 'ETH')}
-    assert set(nodes_in_db) == expected_nodes
 
 
 @pytest.mark.parametrize('data_migration_version', [None])
@@ -466,7 +436,7 @@
     """
     rotki = rotkehlchen_api_server.rest_api.rotkehlchen
     database = rotki.data.db
-    assert rotki.chain_manager is not None
+    assert rotki.chains_aggregator is not None
 
     migrate_mock = patch(
         'rotkehlchen.data_migrations.manager.MIGRATION_LIST',
@@ -479,7 +449,7 @@
     expected_greenlet_name = 'Attempt connection to LlamaNodes ethereum node'
     assert any((expected_greenlet_name in greenlet.task_name for greenlet in rotki.greenlet_manager.greenlets)) is True  # noqa: E501
 
-    nodes = database.get_web3_nodes(blockchain=SupportedBlockchain.ETHEREUM)
+    nodes = database.get_rpc_nodes(blockchain=SupportedBlockchain.ETHEREUM)
     # check that weight is correct for nodes
     assert sum((node.weight for node in nodes)) == ONE
     llama_node_in_db = False
@@ -487,5 +457,4 @@
         if node.node_info.endpoint == 'https://eth.llamarpc.com':
             llama_node_in_db = True
             break
-    assert llama_node_in_db is True
->>>>>>> 53412c71
+    assert llama_node_in_db is True