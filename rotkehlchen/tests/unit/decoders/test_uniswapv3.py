import pytest

from rotkehlchen.accounting.structures.balance import Balance
from rotkehlchen.assets.asset import Asset, EvmToken
from rotkehlchen.chain.ethereum.decoding.decoder import EthereumTransactionDecoder
from rotkehlchen.chain.ethereum.modules.uniswap.constants import CPT_UNISWAP_V3
from rotkehlchen.chain.evm.constants import ZERO_ADDRESS
from rotkehlchen.chain.evm.decoding.constants import CPT_GAS
from rotkehlchen.chain.evm.decoding.safe.constants import CPT_SAFE_MULTISIG
from rotkehlchen.chain.evm.structures import EvmTxReceipt, EvmTxReceiptLog
from rotkehlchen.chain.evm.types import string_to_evm_address
from rotkehlchen.constants import ZERO
from rotkehlchen.constants.assets import A_DAI, A_ETH, A_LUSD, A_USDC, A_USDT, A_WETH
from rotkehlchen.constants.misc import EXP18, ONE
from rotkehlchen.constants.resolver import ethaddress_to_identifier
from rotkehlchen.db.evmtx import DBEvmTx
from rotkehlchen.fval import FVal
from rotkehlchen.history.events.structures.evm_event import EvmEvent
from rotkehlchen.history.events.structures.types import HistoryEventSubType, HistoryEventType
from rotkehlchen.tests.utils.ethereum import get_decoded_events_of_transaction
from rotkehlchen.types import (
    ChainID,
    EvmInternalTransaction,
    EvmTransaction,
    Location,
    Timestamp,
    TimestampMS,
    deserialize_evm_tx_hash,
)
from rotkehlchen.utils.hexbytes import hexstring_to_bytes

ADDY = string_to_evm_address('0xb63e0C506dDBa7b0dd106d1937d6D13BE2C62aE2')
ADDY_2 = string_to_evm_address('0xeB312F4921aEbbE99faCaCFE92f22b942Cbd7599')
ADDY_3 = string_to_evm_address('0xdD84Ce1aDcb3A4908Db61A1dFA3353C3974c5a2B')
ADDY_4 = string_to_evm_address('0x354304234329A8d2425965C647e701A72d3438e5')
ADDY_5 = string_to_evm_address('0xa931b486F661540c6D709aE6DfC8BcEF347ea437')


@pytest.mark.parametrize('ethereum_accounts', [[ADDY]])
def test_uniswap_v3_swap(database, ethereum_inquirer, eth_transactions):
    """
    Data for swap
    https://etherscan.io/tx/0x1c50c336329a7ee41f722ce5d848ebd066b72bf44a1eaafcaa92e8c0282049d2
    """
    tx_hex = '0x1c50c336329a7ee41f722ce5d848ebd066b72bf44a1eaafcaa92e8c0282049d2'
    evmhash = deserialize_evm_tx_hash(tx_hex)
    transaction = EvmTransaction(
        tx_hash=evmhash,
        chain_id=ChainID.ETHEREUM,
        timestamp=Timestamp(1646375440),
        block_number=14351442,
        from_address=ADDY,
        to_address=string_to_evm_address('0xE592427A0AEce92De3Edee1F18E0157C05861564'),
        value=632989659350357136,
        gas=171249,
        gas_price=22990000000,
        gas_used=171249,
        input_data=hexstring_to_bytes('0xac9650d800000000000000000000000000000000000000000000000000000000000000200000000000000000000000000000000000000000000000000000000000000002000000000000000000000000000000000000000000000000000000000000004000000000000000000000000000000000000000000000000000000000000001800000000000000000000000000000000000000000000000000000000000000104db3e2198000000000000000000000000c02aaa39b223fe8d0a0e5c4f27ead9083c756cc20000000000000000000000005a98fcbea516cf06857215779fd812ca3bef1b320000000000000000000000000000000000000000000000000000000000002710000000000000000000000000b63e0c506ddba7b0dd106d1937d6d13be2c62ae2000000000000000000000000000000000000000000000000000000006183617400000000000000000000000000000000000000000000003635c9adc5dea0000000000000000000000000000000000000000000000000000008d4133ec308af39000000000000000000000000000000000000000000000000000000000000000000000000000000000000000000000000000000000000000000000000000000000000000000000000000000000000000000000000000000000000000412210e8a00000000000000000000000000000000000000000000000000000000'),
        nonce=0,
    )
    receipt = EvmTxReceipt(
        tx_hash=evmhash,
        chain_id=ChainID.ETHEREUM,
        contract_address=None,
        status=True,
        tx_type=0,
        logs=[
            EvmTxReceiptLog(
                log_index=485,
                data=hexstring_to_bytes('0x00000000000000000000000000000000000000000000003635c9adc5dea00000'),
                address=string_to_evm_address('0x5A98FcBEA516Cf06857215779Fd812CA3beF1B32'),
                removed=False,
                topics=[
                    hexstring_to_bytes('0xddf252ad1be2c89b69c2b068fc378daa952ba7f163c4a11628f55a4df523b3ef'),
                    hexstring_to_bytes('0x000000000000000000000000f4ad61db72f114be877e87d62dc5e7bd52df4d9b'),
                    hexstring_to_bytes('0x000000000000000000000000b63e0c506ddba7b0dd106d1937d6d13be2c62ae2'),
                ],
            ), EvmTxReceiptLog(
                log_index=486,
                data=hexstring_to_bytes('0x00000000000000000000000000000000000000000000000008c8d4bdd012d490'),
                address=string_to_evm_address('0xC02aaA39b223FE8D0A0e5C4F27eAD9083C756Cc2'),
                removed=False,
                topics=[
                    hexstring_to_bytes('0xe1fffcc4923d04b559f4d29a8bfc6cda04eb5b0d3c460751c2402c5c5cc9109c'),
                    hexstring_to_bytes('0x000000000000000000000000e592427a0aece92de3edee1f18e0157c05861564'),
                ],
            ), EvmTxReceiptLog(
                log_index=487,
                data=hexstring_to_bytes('0x00000000000000000000000000000000000000000000000008c8d4bdd012d490'),
                address=string_to_evm_address('0xC02aaA39b223FE8D0A0e5C4F27eAD9083C756Cc2'),
                removed=False,
                topics=[
                    hexstring_to_bytes('0xddf252ad1be2c89b69c2b068fc378daa952ba7f163c4a11628f55a4df523b3ef'),
                    hexstring_to_bytes('0x000000000000000000000000e592427a0aece92de3edee1f18e0157c05861564'),
                    hexstring_to_bytes('0x000000000000000000000000f4ad61db72f114be877e87d62dc5e7bd52df4d9b'),
                ],
            ), EvmTxReceiptLog(
                log_index=488,
                data=hexstring_to_bytes('0xffffffffffffffffffffffffffffffffffffffffffffffc9ca36523a2160000000000000000000000000000000000000000000000000000008c8d4bdd012d4900000000000000000000000000000000000000000066b7e70be499b45db3d11c000000000000000000000000000000000000000000000017d945bc30daf7e2f36fffffffffffffffffffffffffffffffffffffffffffffffffffffffffffee008'),
                address=string_to_evm_address('0xf4aD61dB72f114Be877E87d62DC5e7bd52DF4d9B'),
                removed=False,
                topics=[
                    hexstring_to_bytes('0xc42079f94a6350d7e6235f29174924f928cc2ac818eb64fed8004e115fbcca67'),
                    hexstring_to_bytes('0x000000000000000000000000e592427a0aece92de3edee1f18e0157c05861564'),
                    hexstring_to_bytes('0x000000000000000000000000b63e0c506ddba7b0dd106d1937d6d13be2c62ae2'),
                ],
            ),
        ],
    )

    dbevmtx = DBEvmTx(database)
    with database.user_write() as cursor:
        dbevmtx.add_evm_transactions(cursor, [transaction], relevant_address=None)
    decoder = EthereumTransactionDecoder(
        database=database,
        ethereum_inquirer=ethereum_inquirer,
        transactions=eth_transactions,
    )
    events, _ = decoder._decode_transaction(transaction=transaction, tx_receipt=receipt)

    assert len(events) == 3
    expected_events = [
        EvmEvent(
            tx_hash=evmhash,
            sequence_index=0,
            timestamp=TimestampMS(1646375440000),
            location=Location.ETHEREUM,
            event_type=HistoryEventType.SPEND,
            event_subtype=HistoryEventSubType.FEE,
            asset=A_ETH,
            balance=Balance(
                amount=FVal(0.00393701451),
                usd_value=ZERO,
            ),
            location_label=ADDY,
            notes='Burned 0.00393701451 ETH for gas',
            counterparty=CPT_GAS,
        ), EvmEvent(
            tx_hash=evmhash,
            sequence_index=1,
            timestamp=TimestampMS(1646375440000),
            location=Location.ETHEREUM,
            event_type=HistoryEventType.TRADE,
            event_subtype=HistoryEventSubType.SPEND,
            asset=A_ETH,
            balance=Balance(amount=FVal('0.632989659350357136'), usd_value=ZERO),
            location_label=ADDY,
            notes='Swap 0.632989659350357136 ETH via uniswap-v3 auto router',
            counterparty=CPT_UNISWAP_V3,
            address=string_to_evm_address('0xE592427A0AEce92De3Edee1F18E0157C05861564'),
        ), EvmEvent(
            tx_hash=evmhash,
            sequence_index=2,
            timestamp=TimestampMS(1646375440000),
            location=Location.ETHEREUM,
            event_type=HistoryEventType.TRADE,
            event_subtype=HistoryEventSubType.RECEIVE,
            asset=Asset('eip155:1/erc20:0x5A98FcBEA516Cf06857215779Fd812CA3beF1B32'),
            balance=Balance(amount=FVal('1000')),
            location_label=ADDY,
            notes=f'Receive 1000 LDO as the result of a swap via {CPT_UNISWAP_V3} auto router',
            counterparty=CPT_UNISWAP_V3,
            address=string_to_evm_address('0xE592427A0AEce92De3Edee1F18E0157C05861564'),
        ),
    ]
    assert events == expected_events


@pytest.mark.parametrize('ethereum_accounts', [[ADDY_2]])
def test_uniswap_v3_swap_received_token2(database, ethereum_inquirer, eth_transactions):
    """This test checks that the logic is correct when the asset leaving the pool is the token2 of
    the pool. Data for swap
    https://etherscan.io/tx/0x116b3a9c0b2a4857605e336438c8e4c91897a9ef2af23178f9dbceba85264bd9
    """
    tx_hex = '0x116b3a9c0b2a4857605e336438c8e4c91897a9ef2af23178f9dbceba85264bd9'
    evmhash = deserialize_evm_tx_hash(tx_hex)
    transaction = EvmTransaction(
        tx_hash=evmhash,
        chain_id=ChainID.ETHEREUM,
        timestamp=Timestamp(1646375440),
        block_number=14351442,
        from_address=ADDY_2,
        to_address=string_to_evm_address('0x68b3465833fb72A70ecDF485E0e4C7bD8665Fc45'),
        value=0,
        gas=171249,
        gas_price=22990000000,
        gas_used=171249,
        input_data=hexstring_to_bytes('0x5ae401dc00000000000000000000000000000000000000000000000000000000631874d50000000000000000000000000000000000000000000000000000000000000040000000000000000000000000000000000000000000000000000000000000000300000000000000000000000000000000000000000000000000000000000000600000000000000000000000000000000000000000000000000000000000000160000000000000000000000000000000000000000000000000000000000000028000000000000000000000000000000000000000000000000000000000000000c4f3995c67000000000000000000000000a0b86991c6218b36c1d19d4a2e9eb0ce3606eb480000000000000000000000000000000000000000000000000000001176592e000000000000000000000000000000000000000000000000000000000063187985000000000000000000000000000000000000000000000000000000000000001bb850a14eb4c0a7d78d7a3642fe3f3290836732a8919f3f2547e6e106213d81cc1e77ab122e55948575792e4c6d1acdb7a601c49669fda898a1df74d225ba5b580000000000000000000000000000000000000000000000000000000000000000000000000000000000000000000000000000000000000000000000e404e45aaf000000000000000000000000a0b86991c6218b36c1d19d4a2e9eb0ce3606eb48000000000000000000000000c02aaa39b223fe8d0a0e5c4f27ead9083c756cc200000000000000000000000000000000000000000000000000000000000001f400000000000000000000000000000000000000000000000000000000000000020000000000000000000000000000000000000000000000000000001176592e00000000000000000000000000000000000000000000000002ab8909ff4256bf68000000000000000000000000000000000000000000000000000000000000000000000000000000000000000000000000000000000000000000000000000000000000000000000000000000000000000000000000000000000000004449404b7c000000000000000000000000000000000000000000000002ab8909ff4256bf68000000000000000000000000eb312f4921aebbe99facacfe92f22b942cbd759900000000000000000000000000000000000000000000000000000000'),
        nonce=0,
    )
    receipt = EvmTxReceipt(
        tx_hash=evmhash,
        chain_id=ChainID.ETHEREUM,
        contract_address=None,
        status=True,
        tx_type=0,
        logs=[
            EvmTxReceiptLog(
                log_index=232,
                data=hexstring_to_bytes('0x000000000000000000000000000000000000000000000002af4522041b8670dc'),
                address=string_to_evm_address('0xC02aaA39b223FE8D0A0e5C4F27eAD9083C756Cc2'),
                removed=False,
                topics=[
                    hexstring_to_bytes('0xddf252ad1be2c89b69c2b068fc378daa952ba7f163c4a11628f55a4df523b3ef'),
                    hexstring_to_bytes('0x00000000000000000000000088e6a0c2ddd26feeb64f039a2c41296fcb3f5640'),
                    hexstring_to_bytes('0x00000000000000000000000068b3465833fb72a70ecdf485e0e4c7bd8665fc45'),
                ],
            ), EvmTxReceiptLog(
                log_index=233,
                data=hexstring_to_bytes('0x0000000000000000000000000000000000000000000000000000001176592e00'),
                address=string_to_evm_address('0xA0b86991c6218b36c1d19D4a2e9Eb0cE3606eB48'),
                removed=False,
                topics=[
                    hexstring_to_bytes('0xddf252ad1be2c89b69c2b068fc378daa952ba7f163c4a11628f55a4df523b3ef'),
                    hexstring_to_bytes('0x000000000000000000000000eb312f4921aebbe99facacfe92f22b942cbd7599'),
                    hexstring_to_bytes('0x00000000000000000000000088e6a0c2ddd26feeb64f039a2c41296fcb3f5640'),
                ],
            ), EvmTxReceiptLog(
                log_index=234,
                data=hexstring_to_bytes('0x0000000000000000000000000000000000000000000000000000001176592e00fffffffffffffffffffffffffffffffffffffffffffffffd50baddfbe4798f2400000000000000000000000000000000000064659f7f94d4566f174408bd10230000000000000000000000000000000000000000000000011464a6feb449adec0000000000000000000000000000000000000000000000000000000000031958'),
                address=string_to_evm_address('0x88e6A0c2dDD26FEEb64F039a2c41296FcB3f5640'),
                removed=False,
                topics=[
                    hexstring_to_bytes('0xc42079f94a6350d7e6235f29174924f928cc2ac818eb64fed8004e115fbcca67'),
                    hexstring_to_bytes('0x00000000000000000000000068b3465833fb72a70ecdf485e0e4c7bd8665fc45'),
                    hexstring_to_bytes('0x00000000000000000000000068b3465833fb72a70ecdf485e0e4c7bd8665fc45'),
                ],
            ),
        ],
    )

    internal_tx = EvmInternalTransaction(
        parent_tx_hash=evmhash,
        chain_id=ChainID.ETHEREUM,
        trace_id=27,
        from_address=string_to_evm_address('0x68b3465833fb72A70ecDF485E0e4C7bD8665Fc45'),
        to_address=ADDY_2,
        value=FVal('49.523026278486536412') * EXP18,
    )

    dbevmtx = DBEvmTx(database)
    with database.user_write() as cursor:
        dbevmtx.add_evm_transactions(cursor, [transaction], relevant_address=None)
        dbevmtx.add_evm_internal_transactions(cursor, [internal_tx], relevant_address=ADDY_2)
    decoder = EthereumTransactionDecoder(
        database=database,
        ethereum_inquirer=ethereum_inquirer,
        transactions=eth_transactions,
    )
    events, _ = decoder._decode_transaction(transaction=transaction, tx_receipt=receipt)

    assert len(events) == 3
    expected_events = [
        EvmEvent(
            tx_hash=evmhash,
            sequence_index=0,
            timestamp=TimestampMS(1646375440000),
            location=Location.ETHEREUM,
            event_type=HistoryEventType.SPEND,
            event_subtype=HistoryEventSubType.FEE,
            asset=Asset('ETH'),
            balance=Balance(amount=FVal('0.00393701451')),
            location_label=ADDY_2,
            notes='Burned 0.00393701451 ETH for gas',
            counterparty=CPT_GAS,
        ), EvmEvent(
            tx_hash=evmhash,
            sequence_index=1,
            timestamp=TimestampMS(1646375440000),
            location=Location.ETHEREUM,
            event_type=HistoryEventType.TRADE,
            event_subtype=HistoryEventSubType.SPEND,
            asset=A_USDC,
            balance=Balance(amount=FVal('75000')),
            location_label=ADDY_2,
            notes=f'Swap 75000 USDC via {CPT_UNISWAP_V3} auto router',
            counterparty=CPT_UNISWAP_V3,
            address=string_to_evm_address('0x68b3465833fb72A70ecDF485E0e4C7bD8665Fc45'),
        ), EvmEvent(
            tx_hash=evmhash,
            sequence_index=2,
            timestamp=Timestamp(1646375440000),
            location=Location.ETHEREUM,
            event_type=HistoryEventType.TRADE,
            event_subtype=HistoryEventSubType.RECEIVE,
            asset=Asset('ETH'),
            balance=Balance(amount=FVal('49.523026278486536412')),
            location_label=ADDY_2,
            notes=f'Receive 49.523026278486536412 ETH as the result of a swap via {CPT_UNISWAP_V3} auto router',  # noqa: E501
            counterparty=CPT_UNISWAP_V3,
            address=string_to_evm_address('0x68b3465833fb72A70ecDF485E0e4C7bD8665Fc45'),
        ),
    ]
    assert events == expected_events


@pytest.mark.parametrize('ethereum_accounts', [[ADDY_3]])
def test_uniswap_v3_swap_by_aggregator(database, ethereum_inquirer, eth_transactions):
    """
    This checks that swap(s) initiated by an aggregator is decoded properly.
    Data is taken from:
    https://etherscan.io/tx/0x14e73a3bbced025ae22245eae0045972c1664fc01038b2ba6b1153590f536948
    """
    tx_hex = '0x14e73a3bbced025ae22245eae0045972c1664fc01038b2ba6b1153590f536948'
    evmhash = deserialize_evm_tx_hash(tx_hex)
    transaction = EvmTransaction(
        tx_hash=evmhash,
        chain_id=ChainID.ETHEREUM,
        timestamp=Timestamp(1669210175),
        block_number=16032999,
        from_address=string_to_evm_address('0xc9ec550BEA1C64D779124b23A26292cc223327b6'),
        to_address=ADDY_3,
        value=0,
        gas=171249,
        gas_price=22990000000,
        gas_used=171249,
        input_data=hexstring_to_bytes('0x13d79a0b000000000000000000000000000000000000000000000000000000000000008000000000000000000000000000000000000000000000000000000000000000e0000000000000000000000000000000000000000000000000000000000000014000000000000000000000000000000000000000000000000000000000000003600000000000000000000000000000000000000000000000000000000000000002000000000000000000000000d9fcd98c322942075a5c3860693e9f4f03aae07b000000000000000000000000eeeeeeeeeeeeeeeeeeeeeeeeeeeeeeeeeeeeeeee000000000000000000000000000000000000000000000000000000000000000200000000000000000000000000000000000000000000000000000000001000000000000000000000000000000000000000000000000000000000000012171be30000000000000000000000000000000000000000000000000000000000000001000000000000000000000000000000000000000000000000000000000000002000000000000000000000000000000000000000000000000000000000000000000000000000000000000000000000000000000000000000000000000000000001000000000000000000000000dd84ce1adcb3a4908db61a1dfa3353c3974c5a2b00000000000000000000000000000000000000000000000b96bbc3ff3cd324e10000000000000000000000000000000000000000000000000a32c8497eefc38400000000000000000000000000000000000000000000000000000000637e2708fda28b94d496c30e7bf8d159f8e2c4396926574362e79d263e7b37570fb5936100000000000000000000000000000000000000000000000005e9f5d449342740000000000000000000000000000000000000000000000000000000000000000000000000000000000000000000000000000000000000000b96bbc3ff3cd324e100000000000000000000000000000000000000000000000000000000000001600000000000000000000000000000000000000000000000000000000000000041ae2a304d26cbf1620faad930a50a4528cb678f106bd9fdad327f90cd0f4681012815da2bf7ff37e7e02c012c894f8c38cbc57fd11788b971ffc64f348b8efa931c0000000000000000000000000000000000000000000000000000000000000000000000000000000000000000000000000000000000000000000000000000600000000000000000000000000000000000000000000000000000000000000080000000000000000000000000000000000000000000000000000000000000032000000000000000000000000000000000000000000000000000000000000000000000000000000000000000000000000000000000000000000000000000000002000000000000000000000000000000000000000000000000000000000000004000000000000000000000000000000000000000000000000000000000000001c00000000000000000000000000d53497746e70c8cc2e5e8d2ac5f0a33f93c93530000000000000000000000000000000000000000000000000000000000000000000000000000000000000000000000000000000000000000000000000000006000000000000000000000000000000000000000000000000000000000000000e46af479b2000000000000000000000000000000000000000000000000000000000000008000000000000000000000000000000000000000000000000b96bbc3ff3cd324e10000000000000000000000000000000000000000000000000a3ea020000000000000000000000000000000000000000000000000000000000000000000000000000000000000000000000000000000000000000000000000000000000000002bd9fcd98c322942075a5c3860693e9f4f03aae07b002710c02aaa39b223fe8d0a0e5c4f27ead9083c756cc200000000000000000000000000000000000000000000000000000000000000000000000000000000000000000000000000000000000000000000000000c02aaa39b223fe8d0a0e5c4f27ead9083c756cc20000000000000000000000000000000000000000000000000000000000000000000000000000000000000000000000000000000000000000000000000000006000000000000000000000000000000000000000000000000000000000000000242e1a7d4d0000000000000000000000000000000000000000000000000a3feffdf3a10c12000000000000000000000000000000000000000000000000000000000000000000000000000000000000000000000000000000000000000000000000'),
        nonce=29513,
    )
    receipt = EvmTxReceipt(
        tx_hash=evmhash,
        chain_id=ChainID.ETHEREUM,
        contract_address=None,
        status=True,
        tx_type=0,
        logs=[
            EvmTxReceiptLog(
                log_index=249,
                data=hexstring_to_bytes('0x000000000000000000000000d9fcd98c322942075a5c3860693e9f4f03aae07b000000000000000000000000eeeeeeeeeeeeeeeeeeeeeeeeeeeeeeeeeeeeeeee00000000000000000000000000000000000000000000000b9ca5b9d386074c210000000000000000000000000000000000000000000000000a3feffdf3a10c1200000000000000000000000000000000000000000000000005e9f5d44934274000000000000000000000000000000000000000000000000000000000000000c00000000000000000000000000000000000000000000000000000000000000038f2e988cb71d09a733a32e47090ec8270d3605d0605167c15f61833c46307946edd84ce1adcb3a4908db61a1dfa3353c3974c5a2b637e27080000000000000000'),
                address=string_to_evm_address('0x9008D19f58AAbD9eD0D60971565AA8510560ab41'),
                removed=False,
                topics=[
                    hexstring_to_bytes('0xa07a543ab8a018198e99ca0184c93fe9050a79400a0a723441f84de1d972cc17'),
                    hexstring_to_bytes('0x000000000000000000000000dd84ce1adcb3a4908db61a1dfa3353c3974c5a2b'),
                ],
            ), EvmTxReceiptLog(
                log_index=250,
                data=hexstring_to_bytes('0x00000000000000000000000000000000000000000000000b9ca5b9d386074c21'),
                address=string_to_evm_address('0xd9Fcd98c322942075A5C3860693e9f4f03AAE07b'),
                removed=False,
                topics=[
                    hexstring_to_bytes('0xddf252ad1be2c89b69c2b068fc378daa952ba7f163c4a11628f55a4df523b3ef'),
                    hexstring_to_bytes('0x000000000000000000000000dd84ce1adcb3a4908db61a1dfa3353c3974c5a2b'),
                    hexstring_to_bytes('0x0000000000000000000000009008d19f58aabd9ed0d60971565aa8510560ab41'),
                ],
            ), EvmTxReceiptLog(
                log_index=251,
                data=hexstring_to_bytes('0x00000000000000000000000000000000000000000000000fb72e42ac09146ba30000000000000000000000000000000000000000000000041a8888d8830d1f82'),
                address=string_to_evm_address('0xd9Fcd98c322942075A5C3860693e9f4f03AAE07b'),
                removed=False,
                topics=[
                    hexstring_to_bytes('0xdec2bacdd2f05b59de34da9b523dff8be42e5e38e818c82fdb0bae774387a724'),
                    hexstring_to_bytes('0x000000000000000000000000e6da683076b7ed6ce7ec972f21eb8f91e9137a17'),
                ],
            ), EvmTxReceiptLog(
                log_index=252,
                data=hexstring_to_bytes('0xffffffffffffffffffffffffffffffffffffffffffffffe427dd9990fb99e04c'),
                address=string_to_evm_address('0xd9Fcd98c322942075A5C3860693e9f4f03AAE07b'),
                removed=False,
                topics=[
                    hexstring_to_bytes('0x8c5be1e5ebec7d5bd14f71427d1e84f3dd0314c0f7b2291e5b200ac8c7c3b925'),
                    hexstring_to_bytes('0x000000000000000000000000dd84ce1adcb3a4908db61a1dfa3353c3974c5a2b'),
                    hexstring_to_bytes('0x000000000000000000000000c92e8bdf79f0507f65a392b0ab4667716bfe0110'),
                ],
            ), EvmTxReceiptLog(
                log_index=253,
                data=hexstring_to_bytes('0x0000000000000000000000000000000000000000000000000a3feffd7f24c066'),
                address=string_to_evm_address('0xC02aaA39b223FE8D0A0e5C4F27eAD9083C756Cc2'),
                removed=False,
                topics=[
                    hexstring_to_bytes('0xddf252ad1be2c89b69c2b068fc378daa952ba7f163c4a11628f55a4df523b3ef'),
                    hexstring_to_bytes('0x000000000000000000000000b003df4b243f938132e8cadbeb237abc5a889fb4'),
                    hexstring_to_bytes('0x0000000000000000000000009008d19f58aabd9ed0d60971565aa8510560ab41'),
                ],
            ), EvmTxReceiptLog(
                log_index=254,
                data=hexstring_to_bytes('0x00000000000000000000000000000000000000000000000b96bbc3ff3cd324e1'),
                address=string_to_evm_address('0xd9Fcd98c322942075A5C3860693e9f4f03AAE07b'),
                removed=False,
                topics=[
                    hexstring_to_bytes('0xddf252ad1be2c89b69c2b068fc378daa952ba7f163c4a11628f55a4df523b3ef'),
                    hexstring_to_bytes('0x0000000000000000000000009008d19f58aabd9ed0d60971565aa8510560ab41'),
                    hexstring_to_bytes('0x000000000000000000000000b003df4b243f938132e8cadbeb237abc5a889fb4'),
                ],
            ), EvmTxReceiptLog(
                log_index=255,
                data=hexstring_to_bytes('0xffffffffffffffffffffffffffffffffffffffffffffff5fcfb0aa366255e470'),
                address=string_to_evm_address('0xd9Fcd98c322942075A5C3860693e9f4f03AAE07b'),
                removed=False,
                topics=[
                    hexstring_to_bytes('0x8c5be1e5ebec7d5bd14f71427d1e84f3dd0314c0f7b2291e5b200ac8c7c3b925'),
                    hexstring_to_bytes('0x0000000000000000000000009008d19f58aabd9ed0d60971565aa8510560ab41'),
                    hexstring_to_bytes('0x0000000000000000000000000d53497746e70c8cc2e5e8d2ac5f0a33f93c9353'),
                ],
            ), EvmTxReceiptLog(
                log_index=256,
                data=hexstring_to_bytes('fffffffffffffffffffffffffffffffffffffffffffffffff5c0100280db3f9a00000000000000000000000000000000000000000000000b96bbc3ff3cd324e10000000000000000000000000000000000000010fc53ece379d82dde087ced260000000000000000000000000000000000000000000000634af2979832dffc7e000000000000000000000000000000000000000000000000000000000000dd4a'),
                address=string_to_evm_address('0xB003DF4B243f938132e8CAdBEB237AbC5A889FB4'),
                removed=False,
                topics=[
                    hexstring_to_bytes('0xc42079f94a6350d7e6235f29174924f928cc2ac818eb64fed8004e115fbcca67'),
                    hexstring_to_bytes('0x0000000000000000000000000d53497746e70c8cc2e5e8d2ac5f0a33f93c9353'),
                    hexstring_to_bytes('0x0000000000000000000000009008d19f58aabd9ed0d60971565aa8510560ab41'),
                ],
            ), EvmTxReceiptLog(
                log_index=257,
                data=hexstring_to_bytes('0x00000000000000000000000000000000000000000000000000000000000000006af479b200000000000000000000000000000000000000000000000000000000'),
                address=string_to_evm_address('0x9008D19f58AAbD9eD0D60971565AA8510560ab41'),
                removed=False,
                topics=[
                    hexstring_to_bytes('0xed99827efb37016f2275f98c4bcf71c7551c75d59e9b450f79fa32e60be672c2'),
                    hexstring_to_bytes('0x0000000000000000000000000d53497746e70c8cc2e5e8d2ac5f0a33f93c9353'),
                ],
            ), EvmTxReceiptLog(
                log_index=258,
                data=hexstring_to_bytes('0x0000000000000000000000000000000000000000000000000a3feffdf3a10c12'),
                address=string_to_evm_address('0xC02aaA39b223FE8D0A0e5C4F27eAD9083C756Cc2'),
                removed=False,
                topics=[
                    hexstring_to_bytes('0x7fcf532c15f0a6db0bd6d0e038bea71d30d808c7d98cb3bf7268a95bf5081b65'),
                    hexstring_to_bytes('0x0000000000000000000000009008d19f58aabd9ed0d60971565aa8510560ab41'),
                ],
            ), EvmTxReceiptLog(
                log_index=259,
                data=hexstring_to_bytes('0x00000000000000000000000000000000000000000000000000000000000000002e1a7d4d00000000000000000000000000000000000000000000000000000000'),
                address=string_to_evm_address('0x9008D19f58AAbD9eD0D60971565AA8510560ab41'),
                removed=False,
                topics=[
                    hexstring_to_bytes('0xed99827efb37016f2275f98c4bcf71c7551c75d59e9b450f79fa32e60be672c2'),
                    hexstring_to_bytes('0x000000000000000000000000c02aaa39b223fe8d0a0e5c4f27ead9083c756cc2'),
                ],
            ), EvmTxReceiptLog(
                log_index=260,
                data=hexstring_to_bytes('0x'),
                address=string_to_evm_address('0x9008D19f58AAbD9eD0D60971565AA8510560ab41'),
                removed=False,
                topics=[
                    hexstring_to_bytes('0x40338ce1a7c49204f0099533b1e9a7ee0a3d261f84974ab7af36105b8c4e9db4'),
                    hexstring_to_bytes('0x000000000000000000000000c9ec550bea1c64d779124b23a26292cc223327b6'),
                ],
            ),
        ],
    )
    internal_tx = EvmInternalTransaction(
        parent_tx_hash=evmhash,
        chain_id=ChainID.ETHEREUM,
        trace_id=27,
        from_address=string_to_evm_address('0x9008D19f58AAbD9eD0D60971565AA8510560ab41'),
        to_address=ADDY_3,
        value=FVal('0.738572737905232914') * EXP18,
    )
    dbevmtx = DBEvmTx(database)
    with database.user_write() as write_cursor:
        dbevmtx.add_evm_transactions(write_cursor, [transaction], relevant_address=None)
        dbevmtx.add_evm_internal_transactions(write_cursor, [internal_tx], relevant_address=ADDY_3)
    decoder = EthereumTransactionDecoder(
        database=database,
        ethereum_inquirer=ethereum_inquirer,
        transactions=eth_transactions,
    )
    events, _ = decoder._decode_transaction(transaction=transaction, tx_receipt=receipt)
    expected_events = [
        EvmEvent(
            tx_hash=evmhash,
            sequence_index=0,
            timestamp=TimestampMS(1669210175000),
            location=Location.ETHEREUM,
            event_type=HistoryEventType.RECEIVE,
            event_subtype=HistoryEventSubType.NONE,
            asset=A_ETH,
            balance=Balance(amount=FVal('0.738572737905232914')),
            location_label=ADDY_3,
            notes='Receive 0.738572737905232914 ETH from 0x9008D19f58AAbD9eD0D60971565AA8510560ab41',  # noqa: E501
            address=string_to_evm_address('0x9008D19f58AAbD9eD0D60971565AA8510560ab41'),
        ), EvmEvent(
            tx_hash=evmhash,
            sequence_index=251,
            timestamp=TimestampMS(1669210175000),
            location=Location.ETHEREUM,
            event_type=HistoryEventType.SPEND,
            event_subtype=HistoryEventSubType.NONE,
            asset=EvmToken(ethaddress_to_identifier('0xd9Fcd98c322942075A5C3860693e9f4f03AAE07b')),
            balance=Balance(amount=FVal('214.201817170016947233')),
            location_label=ADDY_3,
            notes='Send 214.201817170016947233 EUL from 0xdD84Ce1aDcb3A4908Db61A1dFA3353C3974c5a2B to 0x9008D19f58AAbD9eD0D60971565AA8510560ab41',  # noqa: E501
            address=string_to_evm_address('0x9008D19f58AAbD9eD0D60971565AA8510560ab41'),
        ), EvmEvent(
            tx_hash=evmhash,
            sequence_index=253,
            timestamp=TimestampMS(1669210175000),
            location=Location.ETHEREUM,
            event_type=HistoryEventType.INFORMATIONAL,
            event_subtype=HistoryEventSubType.APPROVE,
            asset=EvmToken(ethaddress_to_identifier('0xd9Fcd98c322942075A5C3860693e9f4f03AAE07b')),
            balance=Balance(amount=FVal('115792089237316195423570985008687907853269984665640564038943.947794834569945164')),
            location_label=ADDY_3,
            notes='Set EUL spending approval of 0xdD84Ce1aDcb3A4908Db61A1dFA3353C3974c5a2B by 0xC92E8bdf79f0507f65a392b0ab4667716BFE0110 to 115792089237316195423570985008687907853269984665640564038943.947794834569945164',  # noqa: E501
            address=string_to_evm_address('0xC92E8bdf79f0507f65a392b0ab4667716BFE0110'),
        ),
    ]
    assert len(events) == 3
    assert events == expected_events


@pytest.mark.vcr()
@pytest.mark.parametrize('ethereum_accounts', [['0xd6f2F8a2D6BD2f06234a95e61b55f41676CbE50d']])
def test_swap_eth_to_tokens(database, ethereum_inquirer, ethereum_accounts):
    tx_hex = deserialize_evm_tx_hash('0xaf8755f0ab8a0cfa8901fe2a9250a8727cca54825210061aab90f34b7a3ed9ba')  # noqa: E501
    evmhash = deserialize_evm_tx_hash(tx_hex)
    user_address = ethereum_accounts[0]
    events, _ = get_decoded_events_of_transaction(
        evm_inquirer=ethereum_inquirer,
        database=database,
        tx_hash=tx_hex,
    )
    assert events == [
        EvmEvent(
            tx_hash=evmhash,
            sequence_index=0,
            timestamp=TimestampMS(1641528717000),
            location=Location.ETHEREUM,
            event_type=HistoryEventType.SPEND,
            event_subtype=HistoryEventSubType.FEE,
            asset=Asset('ETH'),
            balance=Balance(amount=FVal('0.082968903798164815')),
            location_label=user_address,
            notes='Burned 0.082968903798164815 ETH for gas',
            counterparty=CPT_GAS,
        ), EvmEvent(
            tx_hash=evmhash,
            sequence_index=1,
            timestamp=TimestampMS(1641528717000),
            location=Location.ETHEREUM,
            event_type=HistoryEventType.TRADE,
            event_subtype=HistoryEventSubType.SPEND,
            asset=Asset('ETH'),
            balance=Balance(amount=FVal('262')),
            location_label=user_address,
            notes=f'Swap 262 ETH via {CPT_UNISWAP_V3} auto router',
            counterparty=CPT_UNISWAP_V3,
            address=string_to_evm_address('0x68b3465833fb72A70ecDF485E0e4C7bD8665Fc45'),
        ), EvmEvent(
            tx_hash=evmhash,
            sequence_index=2,
            timestamp=TimestampMS(1641528717000),
            location=Location.ETHEREUM,
            event_type=HistoryEventType.TRADE,
            event_subtype=HistoryEventSubType.RECEIVE,
            asset=Asset('eip155:1/erc20:0xA0b86991c6218b36c1d19D4a2e9Eb0cE3606eB48'),
            balance=Balance(amount=FVal('841047.621362')),
            location_label=user_address,
            notes=f'Receive 841047.621362 USDC as the result of a swap via {CPT_UNISWAP_V3} auto router',  # noqa: E501
            counterparty=CPT_UNISWAP_V3,
            address=string_to_evm_address('0x68b3465833fb72A70ecDF485E0e4C7bD8665Fc45'),
        ),
    ]


@pytest.mark.vcr()
@pytest.mark.parametrize('ethereum_accounts', [['0x4bBa290826C253BD854121346c370a9886d1bC26']])
def test_swap_eth_to_tokens_refund(database, ethereum_inquirer, ethereum_accounts):
    tx_hex = deserialize_evm_tx_hash('0x265c15c2b77090afb164f4c723b158f10d94853a705eda67410a340fc0113ece')  # noqa: E501
    evmhash = deserialize_evm_tx_hash(tx_hex)
    user_address = ethereum_accounts[0]
    events, _ = get_decoded_events_of_transaction(
        evm_inquirer=ethereum_inquirer,
        database=database,
        tx_hash=tx_hex,
    )
    assert events == [
        EvmEvent(
            tx_hash=evmhash,
            sequence_index=0,
            timestamp=TimestampMS(1669924223000),
            location=Location.ETHEREUM,
            event_type=HistoryEventType.SPEND,
            event_subtype=HistoryEventSubType.FEE,
            asset=A_ETH,
            balance=Balance(amount=FVal('0.00142634334688392')),
            location_label=user_address,
            notes='Burned 0.00142634334688392 ETH for gas',
            counterparty=CPT_GAS,
        ), EvmEvent(
            tx_hash=evmhash,
            sequence_index=1,
            timestamp=TimestampMS(1669924223000),
            location=Location.ETHEREUM,
            event_type=HistoryEventType.TRADE,
            event_subtype=HistoryEventSubType.SPEND,
            asset=A_ETH,
            balance=Balance(amount=FVal('0.003918934703639028')),
            location_label=user_address,
            notes=f'Swap 0.003918934703639028 ETH via {CPT_UNISWAP_V3} auto router',
            counterparty=CPT_UNISWAP_V3,
            address=string_to_evm_address('0x68b3465833fb72A70ecDF485E0e4C7bD8665Fc45'),
        ), EvmEvent(
            tx_hash=evmhash,
            sequence_index=2,
            timestamp=TimestampMS(1669924223000),
            location=Location.ETHEREUM,
            event_type=HistoryEventType.TRADE,
            event_subtype=HistoryEventSubType.RECEIVE,
            asset=A_USDT,
            balance=Balance(amount=FVal('5')),
            location_label=user_address,
            notes=f'Receive 5 USDT as the result of a swap via {CPT_UNISWAP_V3} auto router',
            counterparty=CPT_UNISWAP_V3,
            address=string_to_evm_address('0x68b3465833fb72A70ecDF485E0e4C7bD8665Fc45'),
        ),
    ]


@pytest.mark.vcr()
@pytest.mark.parametrize('ethereum_accounts', [['0xd6f2F8a2D6BD2f06234a95e61b55f41676CbE50d']])
def test_swap_tokens_to_eth(database, ethereum_inquirer, ethereum_accounts):
    tx_hex = deserialize_evm_tx_hash('0x1b6c3fe84ed4f8f273a54c3e3f6ba80f843522c6a19220a05089104fc54b09ba')  # noqa: E501
    evmhash = deserialize_evm_tx_hash(tx_hex)
    user_address = ethereum_accounts[0]
    events, _ = get_decoded_events_of_transaction(
        evm_inquirer=ethereum_inquirer,
        database=database,
        tx_hash=tx_hex,
    )
    assert events == [
        EvmEvent(
            tx_hash=evmhash,
            sequence_index=0,
            timestamp=TimestampMS(1655541881000),
            location=Location.ETHEREUM,
            event_type=HistoryEventType.SPEND,
            event_subtype=HistoryEventSubType.FEE,
            asset=Asset('ETH'),
            balance=Balance(amount=FVal('0.03490929635453643')),
            location_label=user_address,
            notes='Burned 0.03490929635453643 ETH for gas',
            counterparty=CPT_GAS,
        ), EvmEvent(
            tx_hash=evmhash,
            sequence_index=1,
            timestamp=TimestampMS(1655541881000),
            location=Location.ETHEREUM,
            event_type=HistoryEventType.TRADE,
            event_subtype=HistoryEventSubType.SPEND,
            asset=Asset('eip155:1/erc20:0xA0b86991c6218b36c1d19D4a2e9Eb0cE3606eB48'),
            balance=Balance(amount=FVal('150000')),
            location_label=user_address,
            notes=f'Swap 150000 USDC via {CPT_UNISWAP_V3} auto router',
            counterparty=CPT_UNISWAP_V3,
            address=string_to_evm_address('0x68b3465833fb72A70ecDF485E0e4C7bD8665Fc45'),
        ), EvmEvent(
            tx_hash=evmhash,
            sequence_index=2,
            timestamp=TimestampMS(1655541881000),
            location=Location.ETHEREUM,
            event_type=HistoryEventType.TRADE,
            event_subtype=HistoryEventSubType.RECEIVE,
            asset=Asset('ETH'),
            balance=Balance(amount=FVal('150.306972002256248665')),
            location_label=user_address,
            notes=f'Receive 150.306972002256248665 ETH as the result of a swap via {CPT_UNISWAP_V3} auto router',  # noqa: E501
            counterparty=CPT_UNISWAP_V3,
            address=string_to_evm_address('0x68b3465833fb72A70ecDF485E0e4C7bD8665Fc45'),
        ),
    ]


@pytest.mark.vcr()
@pytest.mark.parametrize('ethereum_accounts', [['0xCDeBA740656640fCA1A7b573e925f8C3b92f76b6']])
def test_swap_tokens_to_tokens_single_receipt(database, ethereum_inquirer, ethereum_accounts):
    tx_hex = deserialize_evm_tx_hash('0x3ae92fa63a9cf672906036beb18ece09592a8a471bd7f15e4385ca5011615e51')  # noqa: E501
    evmhash = deserialize_evm_tx_hash(tx_hex)
    user_address = ethereum_accounts[0]
    events, _ = get_decoded_events_of_transaction(
        evm_inquirer=ethereum_inquirer,
        database=database,
        tx_hash=tx_hex,
    )
    expected_events = [
        EvmEvent(
            tx_hash=evmhash,
            sequence_index=0,
            timestamp=TimestampMS(1643060358000),
            location=Location.ETHEREUM,
            event_type=HistoryEventType.SPEND,
            event_subtype=HistoryEventSubType.FEE,
            asset=A_ETH,
            balance=Balance(amount=FVal('0.074007294410979132')),
            location_label=user_address,
            notes='Burned 0.074007294410979132 ETH for gas',
            counterparty=CPT_GAS,
        ), EvmEvent(
            tx_hash=evmhash,
            sequence_index=1,
            timestamp=TimestampMS(1643060358000),
            location=Location.ETHEREUM,
            event_type=HistoryEventType.TRADE,
            event_subtype=HistoryEventSubType.SPEND,
            asset=Asset('eip155:1/erc20:0xa47c8bf37f92aBed4A126BDA807A7b7498661acD'),
            balance=Balance(amount=FVal('3000000')),
            location_label=user_address,
            notes=f'Swap 3000000 UST via {CPT_UNISWAP_V3} auto router',
            counterparty=CPT_UNISWAP_V3,
            address=string_to_evm_address('0x68b3465833fb72A70ecDF485E0e4C7bD8665Fc45'),
        ), EvmEvent(
            tx_hash=evmhash,
            sequence_index=2,
            timestamp=TimestampMS(1643060358000),
            location=Location.ETHEREUM,
            event_type=HistoryEventType.TRADE,
            event_subtype=HistoryEventSubType.RECEIVE,
            asset=Asset('eip155:1/erc20:0xA0b86991c6218b36c1d19D4a2e9Eb0cE3606eB48'),
            balance=Balance(amount=FVal('2994089.109716')),
            location_label=user_address,
            notes=f'Receive 2994089.109716 USDC as the result of a swap via {CPT_UNISWAP_V3} auto router',  # noqa: E501
            counterparty=CPT_UNISWAP_V3,
            address=string_to_evm_address('0x68b3465833fb72A70ecDF485E0e4C7bD8665Fc45'),
        ),
    ]
    assert events == expected_events


@pytest.mark.vcr()
@pytest.mark.parametrize('ethereum_accounts', [['0x73264d8bE9EDDfCD25E4d54BF1b69828c9631A1C']])
def test_swap_tokens_to_tokens_multiple_receipts(database, ethereum_inquirer, ethereum_accounts):
    tx_hex = deserialize_evm_tx_hash('0xa4e0dbf77bf7a9721e1ba4ecf44ed6ea8dcb1c16e9e784b6fefa30749f64e7c0')  # noqa: E501
    evmhash = deserialize_evm_tx_hash(tx_hex)
    user_address = ethereum_accounts[0]
    events, _ = get_decoded_events_of_transaction(
        evm_inquirer=ethereum_inquirer,
        database=database,
        tx_hash=tx_hex,
    )
    expected_events = [
        EvmEvent(
            tx_hash=evmhash,
            sequence_index=0,
            timestamp=TimestampMS(1658331886000),
            location=Location.ETHEREUM,
            event_type=HistoryEventType.SPEND,
            event_subtype=HistoryEventSubType.FEE,
            asset=A_ETH,
            balance=Balance(amount=FVal('0.049823244141159502')),
            location_label=user_address,
            notes='Burned 0.049823244141159502 ETH for gas',
            counterparty=CPT_GAS,
        ), EvmEvent(
            tx_hash=evmhash,
            sequence_index=1,
            timestamp=TimestampMS(1658331886000),
            location=Location.ETHEREUM,
            event_type=HistoryEventType.TRADE,
            event_subtype=HistoryEventSubType.SPEND,
            asset=Asset('eip155:1/erc20:0x2260FAC5E5542a773Aa44fBCfeDf7C193bc2C599'),
            balance=Balance(amount=FVal('224.18247796')),
            location_label=user_address,
            notes=f'Swap 224.18247796 WBTC via {CPT_UNISWAP_V3} auto router',
            counterparty=CPT_UNISWAP_V3,
            address=string_to_evm_address('0x68b3465833fb72A70ecDF485E0e4C7bD8665Fc45'),
        ), EvmEvent(
            tx_hash=evmhash,
            sequence_index=2,
            timestamp=TimestampMS(1658331886000),
            location=Location.ETHEREUM,
            event_type=HistoryEventType.TRADE,
            event_subtype=HistoryEventSubType.RECEIVE,
            asset=Asset('eip155:1/erc20:0x6B175474E89094C44Da98b954EedeAC495271d0F'),
            balance=Balance(amount=FVal('5326023.631679255788142165')),
            location_label=user_address,
            notes=f'Receive 5326023.631679255788142165 DAI as the result of a swap via {CPT_UNISWAP_V3} auto router',  # noqa: E501
            counterparty=CPT_UNISWAP_V3,
            address=string_to_evm_address('0x68b3465833fb72A70ecDF485E0e4C7bD8665Fc45'),
        ),
    ]
    assert events == expected_events


@pytest.mark.vcr()
@pytest.mark.parametrize('ethereum_accounts', [[ADDY_4]])
def test_uniswap_v3_remove_liquidity(database, ethereum_inquirer):
    """
    Check that removing liquidity from Uniswap V3 LP is decoded properly.

    Data is taken from:
    https://etherscan.io/tx/0x76c312fe1c8604de5175c37dcbbb99cc8699336f3e4840e9e29e3383970f6c6d
    """
<<<<<<< HEAD
    tx_hash = '0x76c312fe1c8604de5175c37dcbbb99cc8699336f3e4840e9e29e3383970f6c6d'
    evmhash = deserialize_evm_tx_hash(tx_hash)
    transaction = EvmTransaction(
        tx_hash=evmhash,
        chain_id=ChainID.ETHEREUM,
        timestamp=Timestamp(1672413263),
        block_number=16298410,
        from_address=ADDY_4,
        to_address=string_to_evm_address('0xC36442b4a4522E871399CD717aBDD847Ab11FE88'),
        value=0,
        gas=375016,
        gas_price=18022413529,
        gas_used=250012,
        input_data=hexstring_to_bytes('0xac9650d80000000000000000000000000000000000000000000000000000000000000020000000000000000000000000000000000000000000000000000000000000000400000000000000000000000000000000000000000000000000000000000000800000000000000000000000000000000000000000000000000000000000000160000000000000000000000000000000000000000000000000000000000000022000000000000000000000000000000000000000000000000000000000000002a000000000000000000000000000000000000000000000000000000000000000a40c49ccbe000000000000000000000000000000000000000000000000000000000005efb3000000000000000000000000000000000000000000000000042895835c5ebcf9000000000000000000000000000000000000000000000000000000000000000000000000000000000000000000000000000000000000002a28ce083bcb0ad2510000000000000000000000000000000000000000000000000000000063af04e7000000000000000000000000000000000000000000000000000000000000000000000000000000000000000000000000000000000000000000000084fc6f7865000000000000000000000000000000000000000000000000000000000005efb3000000000000000000000000000000000000000000000000000000000000000000000000000000000000000000000000ffffffffffffffffffffffffffffffff00000000000000000000000000000000ffffffffffffffffffffffffffffffff00000000000000000000000000000000000000000000000000000000000000000000000000000000000000000000000000000000000000000000004449404b7c00000000000000000000000000000000000000000000002a4980e9fdaababa64000000000000000000000000354304234329a8d2425965c647e701a72d3438e5000000000000000000000000000000000000000000000000000000000000000000000000000000000000000000000000000000000000000000000064df2ab5bb000000000000000000000000a0b86991c6218b36c1d19d4a2e9eb0ce3606eb480000000000000000000000000000000000000000000000000000000096c6393c000000000000000000000000354304234329a8d2425965c647e701a72d3438e500000000000000000000000000000000000000000000000000000000'),
        nonce=51,
    )
    internal_tx = EvmInternalTransaction(
        parent_tx_hash=evmhash,
        chain_id=ChainID.ETHEREUM,
        trace_id=27,
        from_address=string_to_evm_address('0xC36442b4a4522E871399CD717aBDD847Ab11FE88'),
        to_address=ADDY_4,
        value=1000374356073654694973,
    )
    receipt = EvmTxReceipt(
        tx_hash=evmhash,
        chain_id=ChainID.ETHEREUM,
        contract_address=None,
        status=True,
        tx_type=0,
        logs=[
            EvmTxReceiptLog(
                log_index=46,
                data=hexstring_to_bytes('0x000000000000000000000000000000000000000000000000042895835c5ebcf90000000000000000000000000000000000000000000000000000002d9adfdf060000000000000000000000000000000000000000000000361a48c6e194a2cc2a'),
                address=string_to_evm_address('0x8ad599c3A0ff1De082011EFDDc58f1908eb6e6D8'),
                removed=False,
                topics=[
                    hexstring_to_bytes('0x0c396cd989a39f4459b5fa1aed6a9a8dcdbc45908acfd67e028cd568da98982c'),
                    hexstring_to_bytes('0x000000000000000000000000c36442b4a4522e871399cd717abdd847ab11fe88'),
                    hexstring_to_bytes('0x000000000000000000000000000000000000000000000000000000000003195c'),
                    hexstring_to_bytes('0x0000000000000000000000000000000000000000000000000000000000032460'),
                ],
            ), EvmTxReceiptLog(
                log_index=47,
                data=hexstring_to_bytes('0x000000000000000000000000000000000000000000000000042895835c5ebcf90000000000000000000000000000000000000000000000000000002d9adfdf060000000000000000000000000000000000000000000000361a48c6e194a2cc2a'),
                address=string_to_evm_address('0xC36442b4a4522E871399CD717aBDD847Ab11FE88'),
                removed=False,
                topics=[
                    hexstring_to_bytes('0x26f6a048ee9138f2c0ce266f322cb99228e8d619ae2bff30c67f8dcf9d2377b4'),
                    hexstring_to_bytes('0x000000000000000000000000000000000000000000000000000000000005efb3'),
                ],
            ), EvmTxReceiptLog(
                log_index=48,
                data=hexstring_to_bytes('0x0000000000000000000000000000000000000000000000000000002e31a61842'),
                address=string_to_evm_address('0xA0b86991c6218b36c1d19D4a2e9Eb0cE3606eB48'),
                removed=False,
                topics=[
                    hexstring_to_bytes('0xddf252ad1be2c89b69c2b068fc378daa952ba7f163c4a11628f55a4df523b3ef'),
                    hexstring_to_bytes('0x0000000000000000000000008ad599c3a0ff1de082011efddc58f1908eb6e6d8'),
                    hexstring_to_bytes('0x000000000000000000000000c36442b4a4522e871399cd717abdd847ab11fe88'),
                ],
            ), EvmTxReceiptLog(
                log_index=49,
                data=hexstring_to_bytes('0x0000000000000000000000000000000000000000000000363afba8a37452b43d'),
                address=string_to_evm_address('0xC02aaA39b223FE8D0A0e5C4F27eAD9083C756Cc2'),
                removed=False,
                topics=[
                    hexstring_to_bytes('0xddf252ad1be2c89b69c2b068fc378daa952ba7f163c4a11628f55a4df523b3ef'),
                    hexstring_to_bytes('0x0000000000000000000000008ad599c3a0ff1de082011efddc58f1908eb6e6d8'),
                    hexstring_to_bytes('0x000000000000000000000000c36442b4a4522e871399cd717abdd847ab11fe88'),
                ],
            ), EvmTxReceiptLog(
                log_index=50,
                data=hexstring_to_bytes('0x000000000000000000000000c36442b4a4522e871399cd717abdd847ab11fe880000000000000000000000000000000000000000000000000000002e31a618420000000000000000000000000000000000000000000000363afba8a37452b43d'),
                address=string_to_evm_address('0x8ad599c3A0ff1De082011EFDDc58f1908eb6e6D8'),
                removed=False,
                topics=[
                    hexstring_to_bytes('0x70935338e69775456a85ddef226c395fb668b63fa0115f5f20610b388e6ca9c0'),
                    hexstring_to_bytes('0x000000000000000000000000c36442b4a4522e871399cd717abdd847ab11fe88'),
                    hexstring_to_bytes('0x000000000000000000000000000000000000000000000000000000000003195c'),
                    hexstring_to_bytes('0x0000000000000000000000000000000000000000000000000000000000032460'),
                ],
            ), EvmTxReceiptLog(
                log_index=51,
                data=hexstring_to_bytes('0x000000000000000000000000c36442b4a4522e871399cd717abdd847ab11fe880000000000000000000000000000000000000000000000000000002e31a618420000000000000000000000000000000000000000000000363afba8a37452b43d'),
                address=string_to_evm_address('0xC36442b4a4522E871399CD717aBDD847Ab11FE88'),
                removed=False,
                topics=[
                    hexstring_to_bytes('0x40d0efd1a53d60ecbf40971b9daf7dc90178c3aadc7aab1765632738fa8b8f01'),
                    hexstring_to_bytes('0x000000000000000000000000000000000000000000000000000000000005efb3'),
                ],
            ), EvmTxReceiptLog(
                log_index=52,
                data=hexstring_to_bytes('0x0000000000000000000000000000000000000000000000363afba8a37452b43d'),
                address=string_to_evm_address('0xC02aaA39b223FE8D0A0e5C4F27eAD9083C756Cc2'),
                removed=False,
                topics=[
                    hexstring_to_bytes('0x7fcf532c15f0a6db0bd6d0e038bea71d30d808c7d98cb3bf7268a95bf5081b65'),
                    hexstring_to_bytes('0x000000000000000000000000c36442b4a4522e871399cd717abdd847ab11fe88'),
                ],
            ), EvmTxReceiptLog(
                log_index=53,
                data=hexstring_to_bytes('0x0000000000000000000000000000000000000000000000000000002e31a61842'),
                address=string_to_evm_address('0xA0b86991c6218b36c1d19D4a2e9Eb0cE3606eB48'),
                removed=False,
                topics=[
                    hexstring_to_bytes('0xddf252ad1be2c89b69c2b068fc378daa952ba7f163c4a11628f55a4df523b3ef'),
                    hexstring_to_bytes('0x000000000000000000000000c36442b4a4522e871399cd717abdd847ab11fe88'),
                    hexstring_to_bytes('0x000000000000000000000000354304234329a8d2425965c647e701a72d3438e5'),
                ],
            ),
        ],
    )
    dbevmtx = DBEvmTx(database)
    with database.user_write() as cursor:
        dbevmtx.add_evm_transactions(cursor, [transaction], relevant_address=None)
        dbevmtx.add_evm_internal_transactions(cursor, [internal_tx], relevant_address=ADDY_4)
    decoder = EthereumTransactionDecoder(
=======
    tx_hash = deserialize_evm_tx_hash('0x76c312fe1c8604de5175c37dcbbb99cc8699336f3e4840e9e29e3383970f6c6d ')  # noqa: E501
    events, _ = get_decoded_events_of_transaction(
        evm_inquirer=ethereum_inquirer,
>>>>>>> b562d9d8
        database=database,
        tx_hash=tx_hash,
    )
    assert len(events) == 3
    expected_events = [
        EvmEvent(
            tx_hash=tx_hash,
            sequence_index=0,
            timestamp=TimestampMS(1672413263000),
            location=Location.ETHEREUM,
            event_type=HistoryEventType.SPEND,
            event_subtype=HistoryEventSubType.FEE,
            asset=A_ETH,
            balance=Balance(amount=FVal('0.004505819651212348')),
            location_label=ADDY_4,
            notes='Burned 0.004505819651212348 ETH for gas',
            counterparty=CPT_GAS,
        ), EvmEvent(
            tx_hash=tx_hash,
            sequence_index=1,
            timestamp=TimestampMS(1672413263000),
            location=Location.ETHEREUM,
            event_type=HistoryEventType.WITHDRAWAL,
            event_subtype=HistoryEventSubType.REMOVE_ASSET,
            asset=A_ETH,
            balance=Balance(amount=FVal('1000.374356073654694973')),
            location_label=ADDY_4,
            notes='Remove 1000.374356073654694973 ETH from uniswap-v3 LP 389043',
            counterparty=CPT_UNISWAP_V3,
            address=string_to_evm_address('0xC36442b4a4522E871399CD717aBDD847Ab11FE88'),
        ), EvmEvent(
            tx_hash=tx_hash,
            sequence_index=55,
            timestamp=TimestampMS(1672413263000),
            location=Location.ETHEREUM,
            event_type=HistoryEventType.WITHDRAWAL,
            event_subtype=HistoryEventSubType.REMOVE_ASSET,
            asset=A_USDC,
            balance=Balance(amount=FVal('198401.464386')),
            location_label=ADDY_4,
            notes='Remove 198401.464386 USDC from uniswap-v3 LP 389043',
            counterparty=CPT_UNISWAP_V3,
            address=string_to_evm_address('0xC36442b4a4522E871399CD717aBDD847Ab11FE88'),
        ),
    ]
    assert events == expected_events


@pytest.mark.parametrize('ethereum_accounts', [[ADDY_5]])
def test_uniswap_v3_add_liquidity(database, ethereum_inquirer, eth_transactions):
    """
    Check that adding liquidity to a Uniswap V3 LP is decoded properly.

    Data is taken from:
    https://etherscan.io/tx/0x6bf3588f669a784adf5def3c0db149b0cdbcca775e472bb35f00acedee263c4c
    """
    tx_hash = '0x6bf3588f669a784adf5def3c0db149b0cdbcca775e472bb35f00acedee263c4c'
    evmhash = deserialize_evm_tx_hash(tx_hash)
    transaction = EvmTransaction(
        tx_hash=evmhash,
        chain_id=ChainID.ETHEREUM,
        timestamp=Timestamp(1672409279),
        block_number=16298078,
        from_address=ADDY_5,
        to_address=string_to_evm_address('0xC36442b4a4522E871399CD717aBDD847Ab11FE88'),
        value=0,
        gas=1172373,
        gas_price=14477765135,
        gas_used=390791,
        input_data=hexstring_to_bytes('0x883164560000000000000000000000006b175474e89094c44da98b954eedeac495271d0f000000000000000000000000a0b86991c6218b36c1d19d4a2e9eb0ce3606eb480000000000000000000000000000000000000000000000000000000000000064fffffffffffffffffffffffffffffffffffffffffffffffffffffffffffbc891fffffffffffffffffffffffffffffffffffffffffffffffffffffffffffbc8a50000000000000000000000000000000000000000000002624c2297d3f3dfa86c00000000000000000000000000000000000000000000000000000003328323c600000000000000000000000000000000000000000000000000000000000000000000000000000000000000000000000000000000000000000000000000000000000000000000000000000000a931b486f661540c6d709ae6dfc8bcef347ea4370000000000000000000000000000000000000000000000000000000063aef737'),
        nonce=173,
    )
    receipt = EvmTxReceipt(
        tx_hash=evmhash,
        chain_id=ChainID.ETHEREUM,
        contract_address=None,
        status=True,
        tx_type=0,
        logs=[
            EvmTxReceiptLog(
                log_index=307,
                data=hexstring_to_bytes('0x0000000000000000000000000000000000000000000002624c2297d3f3de90b6'),
                address=string_to_evm_address('0x6B175474E89094C44Da98b954EedeAC495271d0F'),
                removed=False,
                topics=[
                    hexstring_to_bytes('0xddf252ad1be2c89b69c2b068fc378daa952ba7f163c4a11628f55a4df523b3ef'),
                    hexstring_to_bytes('0x000000000000000000000000a931b486f661540c6d709ae6dfc8bcef347ea437'),
                    hexstring_to_bytes('0x0000000000000000000000005777d92f208679db4b9778590fa3cab3ac9e2168'),
                ],
            ), EvmTxReceiptLog(
                log_index=308,
                data=hexstring_to_bytes('0x00000000000000000000000000000000000000000000000000000003328323c6'),
                address=string_to_evm_address('0xA0b86991c6218b36c1d19D4a2e9Eb0cE3606eB48'),
                removed=False,
                topics=[
                    hexstring_to_bytes('0xddf252ad1be2c89b69c2b068fc378daa952ba7f163c4a11628f55a4df523b3ef'),
                    hexstring_to_bytes('0x000000000000000000000000a931b486f661540c6d709ae6dfc8bcef347ea437'),
                    hexstring_to_bytes('0x0000000000000000000000005777d92f208679db4b9778590fa3cab3ac9e2168'),
                ],
            ), EvmTxReceiptLog(
                log_index=309,
                data=hexstring_to_bytes('000000000000000000000000c36442b4a4522e871399cd717abdd847ab11fe880000000000000000000000000000000000000000000000015aea6e37897e087c0000000000000000000000000000000000000000000002624c2297d3f3de90b600000000000000000000000000000000000000000000000000000003328323c6'),
                address=string_to_evm_address('0x5777d92f208679DB4b9778590Fa3CAB3aC9e2168'),
                removed=False,
                topics=[
                    hexstring_to_bytes('0x7a53080ba414158be7ec69b987b5fb7d07dee101fe85488f0853ae16239d0bde'),
                    hexstring_to_bytes('0x000000000000000000000000c36442b4a4522e871399cd717abdd847ab11fe88'),
                    hexstring_to_bytes('0xfffffffffffffffffffffffffffffffffffffffffffffffffffffffffffbc891'),
                    hexstring_to_bytes('0xfffffffffffffffffffffffffffffffffffffffffffffffffffffffffffbc891'),
                ],
            ), EvmTxReceiptLog(
                log_index=310,
                data=hexstring_to_bytes('0x'),
                address=string_to_evm_address('0xC36442b4a4522E871399CD717aBDD847Ab11FE88'),
                removed=False,
                topics=[
                    hexstring_to_bytes('0xddf252ad1be2c89b69c2b068fc378daa952ba7f163c4a11628f55a4df523b3ef'),
                    hexstring_to_bytes('0x0000000000000000000000000000000000000000000000000000000000000000'),
                    hexstring_to_bytes('0x000000000000000000000000a931b486f661540c6d709ae6dfc8bcef347ea437'),
                    hexstring_to_bytes('0x0000000000000000000000000000000000000000000000000000000000061fcd'),
                ],
            ), EvmTxReceiptLog(
                log_index=311,
                data=hexstring_to_bytes('0x0000000000000000000000000000000000000000000000015aea6e37897e087c0000000000000000000000000000000000000000000002624c2297d3f3de90b600000000000000000000000000000000000000000000000000000003328323c6'),
                address=string_to_evm_address('0xC36442b4a4522E871399CD717aBDD847Ab11FE88'),
                removed=False,
                topics=[
                    hexstring_to_bytes('0x3067048beee31b25b2f1681f88dac838c8bba36af25bfb2b7cf7473a5847e35f'),
                    hexstring_to_bytes('0x0000000000000000000000000000000000000000000000000000000000061fcd'),
                ],
            ),
        ],
    )
    dbevmtx = DBEvmTx(database)
    with database.user_write() as cursor:
        dbevmtx.add_evm_transactions(cursor, [transaction], relevant_address=None)
    decoder = EthereumTransactionDecoder(
        database=database,
        ethereum_inquirer=ethereum_inquirer,
        transactions=eth_transactions,
    )
    events, _ = decoder._decode_transaction(transaction=transaction, tx_receipt=receipt)

    assert len(events) == 4
    expected_events = [
        EvmEvent(
            tx_hash=evmhash,
            sequence_index=0,
            timestamp=TimestampMS(1672409279000),
            location=Location.ETHEREUM,
            event_type=HistoryEventType.SPEND,
            event_subtype=HistoryEventSubType.FEE,
            asset=A_ETH,
            balance=Balance(amount=FVal('0.005657780314871785')),
            location_label=ADDY_5,
            notes='Burned 0.005657780314871785 ETH for gas',
            counterparty=CPT_GAS,
        ), EvmEvent(
            tx_hash=evmhash,
            sequence_index=308,
            timestamp=TimestampMS(1672409279000),
            location=Location.ETHEREUM,
            event_type=HistoryEventType.DEPOSIT,
            event_subtype=HistoryEventSubType.DEPOSIT_ASSET,
            asset=A_DAI,
            balance=Balance(amount=FVal('11257.999999195502514358')),
            location_label=ADDY_5,
            notes='Deposit 11257.999999195502514358 DAI to uniswap-v3 LP 401357',
            counterparty=CPT_UNISWAP_V3,
            address=string_to_evm_address('0x5777d92f208679DB4b9778590Fa3CAB3aC9e2168'),
        ), EvmEvent(
            tx_hash=evmhash,
            sequence_index=309,
            timestamp=TimestampMS(1672409279000),
            location=Location.ETHEREUM,
            event_type=HistoryEventType.DEPOSIT,
            event_subtype=HistoryEventSubType.DEPOSIT_ASSET,
            asset=A_USDC,
            balance=Balance(amount=FVal('13732.357062')),
            location_label=ADDY_5,
            notes='Deposit 13732.357062 USDC to uniswap-v3 LP 401357',
            counterparty=CPT_UNISWAP_V3,
            address=string_to_evm_address('0x5777d92f208679DB4b9778590Fa3CAB3aC9e2168'),
        ), EvmEvent(
            tx_hash=evmhash,
            sequence_index=311,
            timestamp=TimestampMS(1672409279000),
            location=Location.ETHEREUM,
            event_type=HistoryEventType.DEPLOY,
            event_subtype=HistoryEventSubType.NFT,
            asset=Asset('eip155:1/erc721:0xC36442b4a4522E871399CD717aBDD847Ab11FE88'),
            balance=Balance(amount=FVal(1)),
            location_label=ADDY_5,
            notes='Create uniswap-v3 LP with id 401357',
            counterparty=CPT_UNISWAP_V3,
            address=ZERO_ADDRESS,
            extra_data={'token_id': 401357, 'token_name': 'Uniswap V3 Positions NFT-V1'},
        ),
    ]
    assert events == expected_events


@pytest.mark.vcr()
@pytest.mark.parametrize('ethereum_accounts', [['0xf615a55e686499511557b3F75Ea9166DD455bFd5']])
def test_uniswap_v3_swap_by_universal_router(database, ethereum_inquirer, ethereum_accounts):
    tx_hash = deserialize_evm_tx_hash('0xd2fe13a9727b2ff3f9458154afb8e59216864b57e0aacffeedc3d3d4cff1c43d')  # noqa: E501
    user_address = ethereum_accounts[0]
    events, _ = get_decoded_events_of_transaction(
        evm_inquirer=ethereum_inquirer,
        database=database,
        tx_hash=tx_hash,
    )
    timestamp = TimestampMS(1698949487000)
    assert events == [EvmEvent(
        sequence_index=0,
        timestamp=timestamp,
        location=Location.ETHEREUM,
        event_type=HistoryEventType.SPEND,
        event_subtype=HistoryEventSubType.FEE,
        asset=A_ETH,
        balance=Balance(amount=FVal(0.007013719187732112)),
        location_label=user_address,
        notes='Burned 0.007013719187732112 ETH for gas',
        tx_hash=tx_hash,
        counterparty=CPT_GAS,
    ), EvmEvent(
        sequence_index=1,
        timestamp=timestamp,
        location=Location.ETHEREUM,
        event_type=HistoryEventType.TRADE,
        event_subtype=HistoryEventSubType.SPEND,
        asset=A_LUSD,
        balance=Balance(amount=FVal('29998.270067672164822565')),
        location_label=user_address,
        notes='Swap 29998.270067672164822565 LUSD via uniswap-v3 auto router',
        tx_hash=tx_hash,
        counterparty=CPT_UNISWAP_V3,
        address='0x3fC91A3afd70395Cd496C647d5a6CC9D4B2b7FAD',
    ), EvmEvent(
        sequence_index=2,
        timestamp=timestamp,
        location=Location.ETHEREUM,
        event_type=HistoryEventType.TRADE,
        event_subtype=HistoryEventSubType.RECEIVE,
        asset=A_ETH,
        balance=Balance(amount=FVal('16.48341101375048316')),
        location_label=user_address,
        notes='Receive 16.48341101375048316 ETH as the result of a swap via uniswap-v3 auto router',  # noqa: E501
        tx_hash=tx_hash,
        counterparty=CPT_UNISWAP_V3,
        address='0x3fC91A3afd70395Cd496C647d5a6CC9D4B2b7FAD',
    )]


@pytest.mark.vcr()
@pytest.mark.parametrize('ethereum_accounts', [['0xb26655EBEe9DFA2f8D20523FE7CaE45CBe0122A2']])
def test_uniswap_v3_weth_deposit(database, ethereum_inquirer, ethereum_accounts):
    tx_hash = deserialize_evm_tx_hash('0xdb9a489fa0404facc9ee514ce9e08a8dffdd5bbc051ed1fbc8d165cc4dc408f3 ')  # noqa: E501
    user_address = ethereum_accounts[0]
    events, _ = get_decoded_events_of_transaction(
        evm_inquirer=ethereum_inquirer,
        database=database,
        tx_hash=tx_hash,
    )
    timestamp = TimestampMS(1705025555000)
    rai_amount, weth_amount = '5409.802671424102374943', '5.964487282596591371'
    nft_id = '645638'

    assert events == [EvmEvent(
        sequence_index=0,
        timestamp=timestamp,
        location=Location.ETHEREUM,
        event_type=HistoryEventType.INFORMATIONAL,
        event_subtype=HistoryEventSubType.NONE,
        asset=A_ETH,
        balance=Balance(amount=ZERO),
        location_label=string_to_evm_address('0x9e753054aedE94A2648d4D9d4Efa4f7e5aE82cb5'),
        notes='Successfully executed safe transaction 0xaae7b65fed168006d9d786c6f60f0f6c549e0189df7f6b101b185bbc538a8469 for multisig 0xb26655EBEe9DFA2f8D20523FE7CaE45CBe0122A2',  # noqa: E501
        tx_hash=tx_hash,
        counterparty=CPT_SAFE_MULTISIG,
        address='0xb26655EBEe9DFA2f8D20523FE7CaE45CBe0122A2',
    ), EvmEvent(
        sequence_index=97,
        timestamp=timestamp,
        location=Location.ETHEREUM,
        event_type=HistoryEventType.DEPOSIT,
        event_subtype=HistoryEventSubType.DEPOSIT_ASSET,
        asset=Asset('eip155:1/erc20:0x03ab458634910AaD20eF5f1C8ee96F1D6ac54919'),
        balance=Balance(amount=FVal(rai_amount)),
        location_label=user_address,
        notes=f'Deposit {rai_amount} RAI to uniswap-v3 LP {nft_id}',
        tx_hash=tx_hash,
        counterparty=CPT_UNISWAP_V3,
        address='0x0dc9877F6024CCf16a470a74176C9260beb83AB6',
    ), EvmEvent(
        sequence_index=98,
        timestamp=timestamp,
        location=Location.ETHEREUM,
        event_type=HistoryEventType.DEPOSIT,
        event_subtype=HistoryEventSubType.DEPOSIT_ASSET,
        asset=A_WETH,
        balance=Balance(amount=FVal(weth_amount)),
        location_label=user_address,
        notes=f'Deposit {weth_amount} WETH to uniswap-v3 LP {nft_id}',
        tx_hash=tx_hash,
        counterparty=CPT_UNISWAP_V3,
        address='0x0dc9877F6024CCf16a470a74176C9260beb83AB6',
    ), EvmEvent(
        sequence_index=100,
        timestamp=timestamp,
        location=Location.ETHEREUM,
        event_type=HistoryEventType.DEPLOY,
        event_subtype=HistoryEventSubType.NFT,
        asset=Asset('eip155:1/erc721:0xC36442b4a4522E871399CD717aBDD847Ab11FE88'),
        balance=Balance(amount=ONE),
        location_label=string_to_evm_address('0xb26655EBEe9DFA2f8D20523FE7CaE45CBe0122A2'),
        notes=f'Create uniswap-v3 LP with id {nft_id}',
        tx_hash=tx_hash,
        counterparty=CPT_UNISWAP_V3,
        address=ZERO_ADDRESS,
        extra_data={
            'token_id': int(nft_id),
            'token_name': 'Uniswap V3 Positions NFT-V1',
        },
    )]<|MERGE_RESOLUTION|>--- conflicted
+++ resolved
@@ -783,130 +783,9 @@
     Data is taken from:
     https://etherscan.io/tx/0x76c312fe1c8604de5175c37dcbbb99cc8699336f3e4840e9e29e3383970f6c6d
     """
-<<<<<<< HEAD
-    tx_hash = '0x76c312fe1c8604de5175c37dcbbb99cc8699336f3e4840e9e29e3383970f6c6d'
-    evmhash = deserialize_evm_tx_hash(tx_hash)
-    transaction = EvmTransaction(
-        tx_hash=evmhash,
-        chain_id=ChainID.ETHEREUM,
-        timestamp=Timestamp(1672413263),
-        block_number=16298410,
-        from_address=ADDY_4,
-        to_address=string_to_evm_address('0xC36442b4a4522E871399CD717aBDD847Ab11FE88'),
-        value=0,
-        gas=375016,
-        gas_price=18022413529,
-        gas_used=250012,
-        input_data=hexstring_to_bytes('0xac9650d80000000000000000000000000000000000000000000000000000000000000020000000000000000000000000000000000000000000000000000000000000000400000000000000000000000000000000000000000000000000000000000000800000000000000000000000000000000000000000000000000000000000000160000000000000000000000000000000000000000000000000000000000000022000000000000000000000000000000000000000000000000000000000000002a000000000000000000000000000000000000000000000000000000000000000a40c49ccbe000000000000000000000000000000000000000000000000000000000005efb3000000000000000000000000000000000000000000000000042895835c5ebcf9000000000000000000000000000000000000000000000000000000000000000000000000000000000000000000000000000000000000002a28ce083bcb0ad2510000000000000000000000000000000000000000000000000000000063af04e7000000000000000000000000000000000000000000000000000000000000000000000000000000000000000000000000000000000000000000000084fc6f7865000000000000000000000000000000000000000000000000000000000005efb3000000000000000000000000000000000000000000000000000000000000000000000000000000000000000000000000ffffffffffffffffffffffffffffffff00000000000000000000000000000000ffffffffffffffffffffffffffffffff00000000000000000000000000000000000000000000000000000000000000000000000000000000000000000000000000000000000000000000004449404b7c00000000000000000000000000000000000000000000002a4980e9fdaababa64000000000000000000000000354304234329a8d2425965c647e701a72d3438e5000000000000000000000000000000000000000000000000000000000000000000000000000000000000000000000000000000000000000000000064df2ab5bb000000000000000000000000a0b86991c6218b36c1d19d4a2e9eb0ce3606eb480000000000000000000000000000000000000000000000000000000096c6393c000000000000000000000000354304234329a8d2425965c647e701a72d3438e500000000000000000000000000000000000000000000000000000000'),
-        nonce=51,
-    )
-    internal_tx = EvmInternalTransaction(
-        parent_tx_hash=evmhash,
-        chain_id=ChainID.ETHEREUM,
-        trace_id=27,
-        from_address=string_to_evm_address('0xC36442b4a4522E871399CD717aBDD847Ab11FE88'),
-        to_address=ADDY_4,
-        value=1000374356073654694973,
-    )
-    receipt = EvmTxReceipt(
-        tx_hash=evmhash,
-        chain_id=ChainID.ETHEREUM,
-        contract_address=None,
-        status=True,
-        tx_type=0,
-        logs=[
-            EvmTxReceiptLog(
-                log_index=46,
-                data=hexstring_to_bytes('0x000000000000000000000000000000000000000000000000042895835c5ebcf90000000000000000000000000000000000000000000000000000002d9adfdf060000000000000000000000000000000000000000000000361a48c6e194a2cc2a'),
-                address=string_to_evm_address('0x8ad599c3A0ff1De082011EFDDc58f1908eb6e6D8'),
-                removed=False,
-                topics=[
-                    hexstring_to_bytes('0x0c396cd989a39f4459b5fa1aed6a9a8dcdbc45908acfd67e028cd568da98982c'),
-                    hexstring_to_bytes('0x000000000000000000000000c36442b4a4522e871399cd717abdd847ab11fe88'),
-                    hexstring_to_bytes('0x000000000000000000000000000000000000000000000000000000000003195c'),
-                    hexstring_to_bytes('0x0000000000000000000000000000000000000000000000000000000000032460'),
-                ],
-            ), EvmTxReceiptLog(
-                log_index=47,
-                data=hexstring_to_bytes('0x000000000000000000000000000000000000000000000000042895835c5ebcf90000000000000000000000000000000000000000000000000000002d9adfdf060000000000000000000000000000000000000000000000361a48c6e194a2cc2a'),
-                address=string_to_evm_address('0xC36442b4a4522E871399CD717aBDD847Ab11FE88'),
-                removed=False,
-                topics=[
-                    hexstring_to_bytes('0x26f6a048ee9138f2c0ce266f322cb99228e8d619ae2bff30c67f8dcf9d2377b4'),
-                    hexstring_to_bytes('0x000000000000000000000000000000000000000000000000000000000005efb3'),
-                ],
-            ), EvmTxReceiptLog(
-                log_index=48,
-                data=hexstring_to_bytes('0x0000000000000000000000000000000000000000000000000000002e31a61842'),
-                address=string_to_evm_address('0xA0b86991c6218b36c1d19D4a2e9Eb0cE3606eB48'),
-                removed=False,
-                topics=[
-                    hexstring_to_bytes('0xddf252ad1be2c89b69c2b068fc378daa952ba7f163c4a11628f55a4df523b3ef'),
-                    hexstring_to_bytes('0x0000000000000000000000008ad599c3a0ff1de082011efddc58f1908eb6e6d8'),
-                    hexstring_to_bytes('0x000000000000000000000000c36442b4a4522e871399cd717abdd847ab11fe88'),
-                ],
-            ), EvmTxReceiptLog(
-                log_index=49,
-                data=hexstring_to_bytes('0x0000000000000000000000000000000000000000000000363afba8a37452b43d'),
-                address=string_to_evm_address('0xC02aaA39b223FE8D0A0e5C4F27eAD9083C756Cc2'),
-                removed=False,
-                topics=[
-                    hexstring_to_bytes('0xddf252ad1be2c89b69c2b068fc378daa952ba7f163c4a11628f55a4df523b3ef'),
-                    hexstring_to_bytes('0x0000000000000000000000008ad599c3a0ff1de082011efddc58f1908eb6e6d8'),
-                    hexstring_to_bytes('0x000000000000000000000000c36442b4a4522e871399cd717abdd847ab11fe88'),
-                ],
-            ), EvmTxReceiptLog(
-                log_index=50,
-                data=hexstring_to_bytes('0x000000000000000000000000c36442b4a4522e871399cd717abdd847ab11fe880000000000000000000000000000000000000000000000000000002e31a618420000000000000000000000000000000000000000000000363afba8a37452b43d'),
-                address=string_to_evm_address('0x8ad599c3A0ff1De082011EFDDc58f1908eb6e6D8'),
-                removed=False,
-                topics=[
-                    hexstring_to_bytes('0x70935338e69775456a85ddef226c395fb668b63fa0115f5f20610b388e6ca9c0'),
-                    hexstring_to_bytes('0x000000000000000000000000c36442b4a4522e871399cd717abdd847ab11fe88'),
-                    hexstring_to_bytes('0x000000000000000000000000000000000000000000000000000000000003195c'),
-                    hexstring_to_bytes('0x0000000000000000000000000000000000000000000000000000000000032460'),
-                ],
-            ), EvmTxReceiptLog(
-                log_index=51,
-                data=hexstring_to_bytes('0x000000000000000000000000c36442b4a4522e871399cd717abdd847ab11fe880000000000000000000000000000000000000000000000000000002e31a618420000000000000000000000000000000000000000000000363afba8a37452b43d'),
-                address=string_to_evm_address('0xC36442b4a4522E871399CD717aBDD847Ab11FE88'),
-                removed=False,
-                topics=[
-                    hexstring_to_bytes('0x40d0efd1a53d60ecbf40971b9daf7dc90178c3aadc7aab1765632738fa8b8f01'),
-                    hexstring_to_bytes('0x000000000000000000000000000000000000000000000000000000000005efb3'),
-                ],
-            ), EvmTxReceiptLog(
-                log_index=52,
-                data=hexstring_to_bytes('0x0000000000000000000000000000000000000000000000363afba8a37452b43d'),
-                address=string_to_evm_address('0xC02aaA39b223FE8D0A0e5C4F27eAD9083C756Cc2'),
-                removed=False,
-                topics=[
-                    hexstring_to_bytes('0x7fcf532c15f0a6db0bd6d0e038bea71d30d808c7d98cb3bf7268a95bf5081b65'),
-                    hexstring_to_bytes('0x000000000000000000000000c36442b4a4522e871399cd717abdd847ab11fe88'),
-                ],
-            ), EvmTxReceiptLog(
-                log_index=53,
-                data=hexstring_to_bytes('0x0000000000000000000000000000000000000000000000000000002e31a61842'),
-                address=string_to_evm_address('0xA0b86991c6218b36c1d19D4a2e9Eb0cE3606eB48'),
-                removed=False,
-                topics=[
-                    hexstring_to_bytes('0xddf252ad1be2c89b69c2b068fc378daa952ba7f163c4a11628f55a4df523b3ef'),
-                    hexstring_to_bytes('0x000000000000000000000000c36442b4a4522e871399cd717abdd847ab11fe88'),
-                    hexstring_to_bytes('0x000000000000000000000000354304234329a8d2425965c647e701a72d3438e5'),
-                ],
-            ),
-        ],
-    )
-    dbevmtx = DBEvmTx(database)
-    with database.user_write() as cursor:
-        dbevmtx.add_evm_transactions(cursor, [transaction], relevant_address=None)
-        dbevmtx.add_evm_internal_transactions(cursor, [internal_tx], relevant_address=ADDY_4)
-    decoder = EthereumTransactionDecoder(
-=======
     tx_hash = deserialize_evm_tx_hash('0x76c312fe1c8604de5175c37dcbbb99cc8699336f3e4840e9e29e3383970f6c6d ')  # noqa: E501
     events, _ = get_decoded_events_of_transaction(
         evm_inquirer=ethereum_inquirer,
->>>>>>> b562d9d8
         database=database,
         tx_hash=tx_hash,
     )
