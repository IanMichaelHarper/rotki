import logging
import operator
from collections import defaultdict
from dataclasses import dataclass, field
from enum import Enum
from importlib import import_module
from pathlib import Path
from typing import (
    TYPE_CHECKING,
    Any,
    Callable,
    DefaultDict,
    Dict,
    Iterator,
    List,
    Optional,
    Tuple,
    TypeVar,
    Union,
    overload,
)

from gevent.lock import Semaphore
from typing_extensions import Literal
from web3.exceptions import BadFunctionCallOutput

from rotkehlchen.accounting.structures import (
    AssetBalance,
    Balance,
    BalanceSheet,
    DefiEvent,
    DefiEventType,
)
from rotkehlchen.assets.asset import Asset, EthereumToken
from rotkehlchen.chain.bitcoin import get_bitcoin_addresses_balances
from rotkehlchen.chain.ethereum.defi.chad import DefiChad
from rotkehlchen.chain.ethereum.defi.structures import DefiProtocolBalances
from rotkehlchen.chain.ethereum.eth2 import (
    get_eth2_balances,
    get_eth2_details,
    get_eth2_staking_deposits,
)
from rotkehlchen.chain.ethereum.eth2_utils import get_validator_daily_stats
from rotkehlchen.chain.ethereum.modules import (
    Aave,
    Adex,
    Balancer,
    Compound,
    Loopring,
    MakerdaoDsr,
    MakerdaoVaults,
    Uniswap,
    YearnVaults,
)
from rotkehlchen.chain.ethereum.tokens import EthTokens
from rotkehlchen.chain.ethereum.typing import string_to_ethereum_address
from rotkehlchen.chain.substrate.manager import wait_until_a_node_is_available
from rotkehlchen.chain.substrate.typing import KusamaAddress
from rotkehlchen.chain.substrate.utils import KUSAMA_NODE_CONNECTION_TIMEOUT
from rotkehlchen.constants.assets import A_ADX, A_BTC, A_DAI, A_ETH, A_ETH2, A_KSM
from rotkehlchen.constants.misc import ZERO
from rotkehlchen.db.queried_addresses import QueriedAddresses
from rotkehlchen.db.utils import BlockchainAccounts
from rotkehlchen.errors import (
    EthSyncError,
    InputError,
    ModuleInitializationFailure,
    RemoteError,
    UnknownAsset,
)
from rotkehlchen.fval import FVal
from rotkehlchen.greenlets import GreenletManager
from rotkehlchen.inquirer import Inquirer
from rotkehlchen.logging import RotkehlchenLogsAdapter
from rotkehlchen.premium.premium import Premium
from rotkehlchen.typing import (
    BTCAddress,
    ChecksumEthAddress,
    ListOfBlockchainAddresses,
    ModuleName,
    Price,
    SupportedBlockchain,
    Timestamp,
)
from rotkehlchen.user_messages import MessagesAggregator
from rotkehlchen.utils.interfaces import (
    CacheableObject,
    EthereumModule,
    LockableQueryObject,
    cache_response_timewise,
    protect_with_lock,
)
from rotkehlchen.utils.misc import ts_now

if TYPE_CHECKING:
    from rotkehlchen.chain.ethereum.manager import EthereumManager
    from rotkehlchen.chain.ethereum.typing import Eth2Deposit, ValidatorDetails
    from rotkehlchen.chain.substrate.manager import SubstrateManager
    from rotkehlchen.db.dbhandler import DBHandler
    from rotkehlchen.externalapis.beaconchain import BeaconChain

logger = logging.getLogger(__name__)
log = RotkehlchenLogsAdapter(logger)


def _module_name_to_class(module_name: ModuleName) -> EthereumModule:
    class_name = ''.join(word.title() for word in module_name.split('_'))
    try:
        etherem_modules_module = import_module('rotkehlchen.chain.ethereum.modules')
    except ModuleNotFoundError as e:
        # This should never happen
        raise AssertionError('Could not load ethereum modules') from e
    module = getattr(etherem_modules_module, class_name, None)
    assert module, f'Could not find object {class_name} in ethereum modules'
    return module


DEFI_BALANCES_REQUERY_SECONDS = 600
ETH2_DETAILS_REQUERY_SECONDS = 600

# Mapping to token symbols to ignore. True means all
DEFI_PROTOCOLS_TO_SKIP_ASSETS = {
    # aTokens are already detected at token balance queries
    'Aave': True,  # True means all
    'Aave V2': True,  # True means all
    # cTokens are already detected at token balance queries
    'Compound': True,  # True means all
    # Chitoken is in our all_assets.json
    'Chi Gastoken by 1inch': True,  # True means all
    # yearn vault balances are detected by the yTokens
    'yearn.finance • Vaults': True,  # True means all
    # Synthetix SNX token is in all_assets.json
    'Synthetix': ['SNX'],
    # Ampleforth's AMPL token is in all_assets.json
    'Ampleforth': ['AMPL'],
    # MakerDao vault balances are already detected by our code.
    # Note that DeFi SDK only detects them for the proxies.
    'Multi-Collateral Dai': True,  # True means all
    # We already got some pie dao tokens in all_assets.json
    'PieDAO': ['BCP', 'BTC++', 'DEFI++', 'DEFI+S', 'DEFI+L', 'YPIE'],
}


T = TypeVar('T')
AddOrSub = Callable[[T, T], T]


class AccountAction(Enum):
    QUERY = 1
    APPEND = 2
    REMOVE = 3
    DSR_PROXY_APPEND = 4


@dataclass(init=True, repr=True, eq=True, order=False, unsafe_hash=False, frozen=False)
class BlockchainBalances:
    db: 'DBHandler'  # Need this to serialize BTC accounts with xpub mappings
    eth: DefaultDict[ChecksumEthAddress, BalanceSheet] = field(init=False)
    btc: Dict[BTCAddress, Balance] = field(init=False)
    ksm: Dict[KusamaAddress, BalanceSheet] = field(init=False)

    def copy(self) -> 'BlockchainBalances':
        balances = BlockchainBalances(db=self.db)
        balances.eth = self.eth.copy()
        balances.btc = self.btc.copy()
        balances.ksm = self.ksm.copy()
        return balances

    def __post_init__(self) -> None:
        self.eth = defaultdict(BalanceSheet)
        self.btc = defaultdict(Balance)
        self.ksm = defaultdict(BalanceSheet)

    def serialize(self) -> Dict[str, Dict]:
        eth_balances = {k: v.serialize() for k, v in self.eth.items()}
        btc_balances: Dict[str, Any] = {}
        ksm_balances = {k: v.serialize() for k, v in self.ksm.items()}
        xpub_mappings = self.db.get_addresses_to_xpub_mapping(list(self.btc.keys()))
        for btc_account, balances in self.btc.items():
            xpub_result = xpub_mappings.get(btc_account, None)
            if xpub_result is None:
                if 'standalone' not in btc_balances:
                    btc_balances['standalone'] = {}

                addresses_dict = btc_balances['standalone']
            else:
                if 'xpubs' not in btc_balances:
                    btc_balances['xpubs'] = []

                addresses_dict = None
                for xpub_entry in btc_balances['xpubs']:
                    found = (
                        xpub_result.xpub.xpub == xpub_entry['xpub'] and
                        xpub_result.derivation_path == xpub_entry['derivation_path']
                    )
                    if found:
                        addresses_dict = xpub_entry['addresses']
                        break

                if addresses_dict is None:  # new xpub, create the mapping
                    new_entry: Dict[str, Any] = {
                        'xpub': xpub_result.xpub.xpub,
                        'derivation_path': xpub_result.derivation_path,
                        'addresses': {},
                    }
                    btc_balances['xpubs'].append(new_entry)
                    addresses_dict = new_entry['addresses']

            addresses_dict[btc_account] = balances.serialize()

        blockchain_balances: Dict[str, Dict] = {}
        if eth_balances != {}:
            blockchain_balances['ETH'] = eth_balances
        if btc_balances != {}:
            blockchain_balances['BTC'] = btc_balances
        if ksm_balances != {}:
            blockchain_balances['KSM'] = ksm_balances
        return blockchain_balances

    def is_queried(self, blockchain: SupportedBlockchain) -> bool:
        if blockchain == SupportedBlockchain.ETHEREUM:
            return self.eth != {}
        if blockchain == SupportedBlockchain.BITCOIN:
            return self.btc != {}
        if blockchain == SupportedBlockchain.KUSAMA:
            return self.ksm != {}
        # else
        raise AssertionError('Invalid blockchain value')

    def account_exists(
            self,
            blockchain: SupportedBlockchain,
            account: Union[BTCAddress, ChecksumEthAddress, KusamaAddress],
    ) -> bool:
        if blockchain == SupportedBlockchain.ETHEREUM:
            return account in self.eth
        if blockchain == SupportedBlockchain.BITCOIN:
            return account in self.btc
        if blockchain == SupportedBlockchain.KUSAMA:
            return account in self.ksm
        # else
        raise AssertionError('Invalid blockchain value')


@dataclass(init=True, repr=True, eq=True, order=False, unsafe_hash=False, frozen=True)
class BlockchainBalancesUpdate:
    per_account: BlockchainBalances
    totals: BalanceSheet

    def serialize(self) -> Dict[str, Dict]:
        return {
            'per_account': self.per_account.serialize(),
            'totals': self.totals.serialize(),
        }


class ChainManager(CacheableObject, LockableQueryObject):

    def __init__(
            self,
            blockchain_accounts: BlockchainAccounts,
            ethereum_manager: 'EthereumManager',
            kusama_manager: 'SubstrateManager',
            msg_aggregator: MessagesAggregator,
            database: 'DBHandler',
            greenlet_manager: GreenletManager,
            premium: Optional[Premium],
            data_directory: Path,
            beaconchain: 'BeaconChain',
            btc_derivation_gap_limit: int,
            eth_modules: Optional[List[ModuleName]] = None,
    ):
        log.debug('Initializing ChainManager')
        super().__init__()
        self.ethereum = ethereum_manager
        self.kusama = kusama_manager
        self.database = database
        self.msg_aggregator = msg_aggregator
        self.accounts = blockchain_accounts
        self.data_directory = data_directory
        self.beaconchain = beaconchain
        self.btc_derivation_gap_limit = btc_derivation_gap_limit
        self.defi_balances_last_query_ts = Timestamp(0)
        self.defi_balances: Dict[ChecksumEthAddress, List[DefiProtocolBalances]] = {}

        self.eth2_details_last_query_ts = Timestamp(0)
        self.eth2_details: List['ValidatorDetails'] = []

        self.defi_lock = Semaphore()
        self.eth2_lock = Semaphore()
        self.btc_lock = Semaphore()
        self.eth_lock = Semaphore()
        self.ksm_lock = Semaphore()

        # Per account balances
        self.balances = BlockchainBalances(db=database)
        # Per asset total balances
        self.totals: BalanceSheet = BalanceSheet()
        self.premium = premium
        self.greenlet_manager = greenlet_manager
        # TODO: Turn this mapping into a typed dict once we upgrade to python 3.8
        self.eth_modules: Dict[ModuleName, Union[EthereumModule]] = {}
        if eth_modules:
            for given_module in eth_modules:
                self.activate_module(given_module)

        self.defichad = DefiChad(
            ethereum_manager=self.ethereum,
            msg_aggregator=self.msg_aggregator,
        )

    def __del__(self) -> None:
        del self.ethereum

    def set_eth_rpc_endpoint(self, endpoint: str) -> Tuple[bool, str]:
        return self.ethereum.set_rpc_endpoint(endpoint)

    def set_ksm_rpc_endpoint(self, endpoint: str) -> Tuple[bool, str]:
        return self.kusama.set_rpc_endpoint(endpoint)

    def deactivate_premium_status(self) -> None:
        for _, module in self.iterate_modules():
            if getattr(module, 'premium', None):
                module.premium = None  # type: ignore

    def process_new_modules_list(self, module_names: List[ModuleName]) -> None:
        """Processes a new list of active modules

        Adds those missing, and removes those not present
        """
        existing_names = set(self.eth_modules.keys())
        given_modules_set = set(module_names)
        modules_to_remove = existing_names.difference(given_modules_set)
        modules_to_add = given_modules_set.difference(existing_names)

        for name in modules_to_remove:
            self.deactivate_module(name)
        for name in modules_to_add:
            self.activate_module(name)

    def iterate_modules(self) -> Iterator[Tuple[str, EthereumModule]]:
        for name, module in self.eth_modules.items():
            yield name, module

    def queried_addresses_for_module(self, module: ModuleName) -> List[ChecksumEthAddress]:
        """Returns the addresses to query for the given module/protocol"""
        result = QueriedAddresses(self.database).get_queried_addresses_for_module(module)
        return result if result is not None else self.accounts.eth

    def activate_module(self, module_name: ModuleName) -> Optional[EthereumModule]:
        """Activates an ethereum module by module name"""
        module = self.eth_modules.get(module_name, None)
        if module:
            return module  # already activated

        logger.debug(f'Activating {module_name} module')
        klass = _module_name_to_class(module_name)
        # TODO: figure out the type here: class EthereumModule not callable.
        try:
            instance = klass(  # type: ignore
                ethereum_manager=self.ethereum,
                database=self.database,
                premium=self.premium,
                msg_aggregator=self.msg_aggregator,
            )
        except ModuleInitializationFailure as e:
            logger.error(f'Failed to activate {module_name} due to: {str(e)}')
            return None

        self.eth_modules[module_name] = instance
        # also run any startup initialization actions for the module
        self.greenlet_manager.spawn_and_track(
            after_seconds=None,
            task_name=f'startup of {module_name}',
            exception_is_error=True,
            method=instance.on_startup,
        )
        return instance

    def deactivate_module(self, module_name: ModuleName) -> None:
        """Deactivates an ethereum module by name"""
        instance = self.eth_modules.pop(module_name, None)
        if instance is None:
            return  # nothing to do

        logger.debug(f'Deactivating {module_name} module')
        instance.deactivate()
        del instance
        return

    @overload
    def get_module(self, module_name: Literal['aave']) -> Optional[Aave]:
        ...

    @overload
    def get_module(self, module_name: Literal['adex']) -> Optional[Adex]:
        ...

    @overload
    def get_module(self, module_name: Literal['balancer']) -> Optional[Balancer]:
        ...

    @overload
    def get_module(self, module_name: Literal['compound']) -> Optional[Compound]:
        ...

    @overload
    def get_module(self, module_name: Literal['loopring']) -> Optional[Loopring]:
        ...

    @overload
    def get_module(self, module_name: Literal['makerdao_dsr']) -> Optional[MakerdaoDsr]:
        ...

    @overload
    def get_module(self, module_name: Literal['makerdao_vaults']) -> Optional[MakerdaoVaults]:
        ...

    @overload
    def get_module(self, module_name: Literal['uniswap']) -> Optional[Uniswap]:
        ...

    @overload
    def get_module(self, module_name: Literal['yearn_vaults']) -> Optional[YearnVaults]:
        ...

    def get_module(self, module_name: ModuleName) -> Optional[Any]:
        instance = self.eth_modules.get(module_name, None)
        if instance is None:  # not activated
            return None

        return instance

    def get_balances_update(self) -> BlockchainBalancesUpdate:
        return BlockchainBalancesUpdate(
            per_account=self.balances.copy(),
            totals=self.totals.copy(),
        )

    def check_accounts_exist(
            self,
            blockchain: SupportedBlockchain,
            accounts: ListOfBlockchainAddresses,
    ) -> None:
        """Checks if any of the accounts already exist and if they do raises an input error"""
        existing_accounts = []
        for account in accounts:
            if self.balances.account_exists(blockchain, account):
                existing_accounts.append(account)

        if len(existing_accounts) != 0:
            raise InputError(
                f'Blockchain account/s {",".join(existing_accounts)} already exist',
            )

    @protect_with_lock(arguments_matter=True)
    @cache_response_timewise()
    def query_balances(
            self,  # pylint: disable=unused-argument
            blockchain: Optional[SupportedBlockchain] = None,
            force_token_detection: bool = False,
            # Kwargs here is so linters don't complain when the "magic" ignore_cache kwarg is given
            **kwargs: Any,
    ) -> BlockchainBalancesUpdate:
        """Queries either all, or specific blockchain balances

        If force detection is true, then the ethereum token detection is forced.

        May raise:
        - RemoteError if an external service such as Etherscan or blockchain.info
        is queried and there is a problem with its query.
        - EthSyncError if querying the token balances through a provided ethereum
        client and the chain is not synced
        """
        should_query_eth = not blockchain or blockchain == SupportedBlockchain.ETHEREUM
        should_query_btc = not blockchain or blockchain == SupportedBlockchain.BITCOIN
        should_query_ksm = not blockchain or blockchain == SupportedBlockchain.KUSAMA

        if should_query_eth:
            self.query_ethereum_balances(force_token_detection=force_token_detection)
        if should_query_btc:
            self.query_btc_balances()
        if should_query_ksm:
            self.query_kusama_balances()

        return self.get_balances_update()

    @protect_with_lock()
    @cache_response_timewise()
    def query_btc_balances(self) -> None:
        """Queries blockchain.info/blockstream for the balance of all BTC accounts

        May raise:
        - RemotError if there is a problem querying any remote
        """
        if len(self.accounts.btc) == 0:
            return

        self.balances.btc = {}
        btc_usd_price = Inquirer().find_usd_price(A_BTC)
        total = FVal(0)
        balances = get_bitcoin_addresses_balances(self.accounts.btc)
        for account, balance in balances.items():
            total += balance
            self.balances.btc[account] = Balance(
                amount=balance,
                usd_value=balance * btc_usd_price,
            )
        self.totals.assets[A_BTC] = Balance(amount=total, usd_value=total * btc_usd_price)

    @protect_with_lock()
    @cache_response_timewise()
    def query_kusama_balances(self, wait_available_node: bool = True) -> None:
        """Queries the KSM balances of the accounts via Kusama endpoints.

        May raise:
        - RemotError: if no nodes are available or the balances request fails.
        """
        if len(self.accounts.ksm) == 0:
            return

        ksm_usd_price = Inquirer().find_usd_price(A_KSM)
        if wait_available_node:
            wait_until_a_node_is_available(
                substrate_manager=self.kusama,
                seconds=KUSAMA_NODE_CONNECTION_TIMEOUT,
            )

        account_amount = self.kusama.get_accounts_balance(self.accounts.ksm)
        total_balance = Balance()
        for account, amount in account_amount.items():
            balance = Balance(
                amount=amount,
                usd_value=amount * ksm_usd_price,
            )
            self.balances.ksm[account] = BalanceSheet(
                assets=defaultdict(Balance, {A_KSM: balance}),
            )
            total_balance += balance
        self.totals.assets[A_KSM] = total_balance

    def sync_btc_accounts_with_db(self) -> None:
        """Call this function after having deleted BTC accounts from the DB to
        sync the chain manager's balances and accounts with the DB

        For example this is called after removing an xpub which deletes all derived
        addresses from the DB.
        """
        db_btc_accounts = self.database.get_blockchain_accounts().btc
        accounts_to_remove = []
        for btc_account in self.accounts.btc:
            if btc_account not in db_btc_accounts:
                accounts_to_remove.append(btc_account)

        balances_mapping = get_bitcoin_addresses_balances(accounts_to_remove)
        balances = [balances_mapping.get(x, ZERO) for x in accounts_to_remove]
        self.modify_blockchain_accounts(
            blockchain=SupportedBlockchain.BITCOIN,
            accounts=accounts_to_remove,
            append_or_remove='remove',
            add_or_sub=operator.sub,
            already_queried_balances=balances,
        )

    def modify_btc_account(
            self,
            account: BTCAddress,
            append_or_remove: str,
            add_or_sub: AddOrSub,
            already_queried_balance: Optional[FVal] = None,
    ) -> None:
        """Either appends or removes a BTC acccount.

        If already_queried_balance is not None then instead of querying the balance
        of the account we can use the already queried one.

        Call with 'append', operator.add to add the account
        Call with 'remove', operator.sub to remove the account

        May raise:
        - RemotError if there is a problem querying blockchain.info or cryptocompare
        """
        btc_usd_price = Inquirer().find_usd_price(A_BTC)
        remove_with_populated_balance = (
            append_or_remove == 'remove' and len(self.balances.btc) != 0
        )
        # Query the balance of the account except for the case when it's removed
        # and there is no other account in the balances
        if append_or_remove == 'append' or remove_with_populated_balance:
            if already_queried_balance is None:
                balances = get_bitcoin_addresses_balances([account])
                balance = balances[account]
            else:
                balance = already_queried_balance
            usd_balance = balance * btc_usd_price

        if append_or_remove == 'append':
            self.balances.btc[account] = Balance(amount=balance, usd_value=usd_balance)
        elif append_or_remove == 'remove':
            if account in self.balances.btc:
                del self.balances.btc[account]
        else:
            raise AssertionError('Programmer error: Should be append or remove')

        if len(self.balances.btc) == 0:
            # If the last account was removed balance should be 0
            self.totals.assets[A_BTC] = Balance()
        else:
            self.totals.assets[A_BTC] = add_or_sub(
                self.totals.assets[A_BTC],
                Balance(balance, usd_balance),
            )

        # At the very end add/remove it from the accounts
        getattr(self.accounts.btc, append_or_remove)(account)

    def modify_eth_account(
            self,
            account: ChecksumEthAddress,
            append_or_remove: str,
    ) -> None:
        """Either appends or removes an ETH acccount.

        Call with 'append' to add the account
        Call with 'remove' remove the account

        May raise:
        - Input error if the given_account is not a valid ETH address
        - BadFunctionCallOutput if a token is queried from a local chain
        and the chain is not synced
        - RemoteError if there is a problem with a query to an external
        service such as Etherscan or cryptocompare
        """
        eth_usd_price = Inquirer().find_usd_price(A_ETH)
        remove_with_populated_balance = (
            append_or_remove == 'remove' and len(self.balances.eth) != 0
        )
        # Query the balance of the account except for the case when it's removed
        # and there is no other account in the balances
        if append_or_remove == 'append' or remove_with_populated_balance:
            amount = self.ethereum.get_eth_balance(account)
            usd_value = amount * eth_usd_price

        if append_or_remove == 'append':
            self.accounts.eth.append(account)
            self.balances.eth[account] = BalanceSheet(
                assets=defaultdict(Balance, {A_ETH: Balance(amount, usd_value)}),
            )
            # Check if the new account has any staked eth2 deposits
            self.account_for_staked_eth2_balances([account], at_addition=True)
        elif append_or_remove == 'remove':
            if account not in self.accounts.eth:
                raise InputError('Tried to remove a non existing ETH account')
            self.accounts.eth.remove(account)
            balances = self.balances.eth.get(account, None)
            if balances is not None:
                for asset, balance in balances.assets.items():
                    self.totals.assets[asset] -= balance
                    if self.totals.assets[asset].amount <= ZERO:
                        self.totals.assets[asset] = Balance()
            self.balances.eth.pop(account, None)
        else:
            raise AssertionError('Programmer error: Should be append or remove')

        if len(self.balances.eth) == 0:
            # If the last account was removed balance should be 0
            self.totals.assets[A_ETH] = Balance()
        elif append_or_remove == 'append':
            self.totals.assets[A_ETH] += Balance(amount, usd_value)
            self._query_ethereum_tokens(
                action=AccountAction.APPEND,
                given_accounts=[account],
            )

    def modify_kusama_account(
            self,
            account: KusamaAddress,
            append_or_remove: Literal['append', 'remove'],
    ) -> None:
        """Either appends or removes a kusama acccount.

        Call with 'append' to add the account
        Call with 'remove' remove the account

        May raise:
        - Input error if the given_account is not a valid kusama address
        - RemoteError if there is a problem with a query to an external
        service such as Kusama nodes or cryptocompare
        """
        if append_or_remove not in ('append', 'remove'):
            raise AssertionError(f'Unexpected action: {append_or_remove}')
        if append_or_remove == 'remove' and account not in self.accounts.ksm:
            raise InputError('Tried to remove a non existing KSM account')

        ksm_usd_price = Inquirer().find_usd_price(A_KSM)
        if append_or_remove == 'append':
            # Wait until a node is connected when adding a KSM address for the
            # first time.
            if len(self.kusama.available_nodes_call_order) == 0:
                self.kusama.attempt_connections()
                wait_until_a_node_is_available(
                    substrate_manager=self.kusama,
                    seconds=KUSAMA_NODE_CONNECTION_TIMEOUT,
                )
            amount = self.kusama.get_account_balance(account)
            balance = Balance(amount=amount, usd_value=amount * ksm_usd_price)
            self.accounts.ksm.append(account)
            self.balances.ksm[account] = BalanceSheet(
                assets=defaultdict(Balance, {A_KSM: balance}),
            )
            self.totals.assets[A_KSM] += balance
        if append_or_remove == 'remove':
            if len(self.balances.ksm) > 1:
                if account in self.balances.ksm:
                    self.totals.assets[A_KSM] -= self.balances.ksm[account].assets[A_KSM]
            else:  # If the last account was removed balance should be 0
                self.totals.assets[A_KSM] = Balance()
            self.balances.ksm.pop(account, None)
            self.accounts.ksm.remove(account)

    def add_blockchain_accounts(
            self,
            blockchain: SupportedBlockchain,
            accounts: ListOfBlockchainAddresses,
            already_queried_balances: Optional[List[FVal]] = None,
    ) -> BlockchainBalancesUpdate:
        """Adds new blockchain accounts and requeries all balances after the addition.
        The accounts are added in the blockchain object and not in the database.
        Returns the new total balances, the actually added accounts (some
        accounts may have been invalid) and also any errors that occurred
        during the addition.

        May Raise:
        - EthSyncError from modify_blockchain_accounts
        - InputError if the given accounts list is empty, or if it contains invalid accounts,
          or if any account already exists.
        - RemoteError if an external service such as Etherscan is queried and
          there is a problem
        """
        if len(accounts) == 0:
            raise InputError('Empty list of blockchain accounts to add was given')

        # If no blockchain query has happened before then we need to query the relevant
        # chain to populate the self.balances mapping.
        if not self.balances.is_queried(blockchain):
            self.query_balances(blockchain, ignore_cache=True)
            self.flush_cache('query_balances', arguments_matter=True, blockchain=blockchain, ignore_cache=True)  # noqa: E501

        result = self.modify_blockchain_accounts(
            blockchain=blockchain,
            accounts=accounts,
            append_or_remove='append',
            add_or_sub=operator.add,
            already_queried_balances=already_queried_balances,
        )

        return result

    def remove_blockchain_accounts(
            self,
            blockchain: SupportedBlockchain,
            accounts: ListOfBlockchainAddresses,
    ) -> BlockchainBalancesUpdate:
        """Removes blockchain accounts and requeries all balances after the removal.

        The accounts are removed from the blockchain object and not from the database.
        Returns the new total balances, the actually removes accounts (some
        accounts may have been invalid) and also any errors that occured
        during the removal.

        If any of the given accounts are not known an inputError is raised and
        no account is modified.

        May Raise:
        - EthSyncError from modify_blockchain_accounts
        - InputError if the given accounts list is empty, or if
        it contains an unknown account or invalid account
        - RemoteError if an external service such as Etherscan is queried and
          there is a problem
        """
        if len(accounts) == 0:
            raise InputError('Empty list of blockchain accounts to remove was given')

        unknown_accounts = set(accounts).difference(self.accounts.get(blockchain))
        if len(unknown_accounts) != 0:
            raise InputError(
                f'Tried to remove unknown {blockchain.value} '
                f'accounts {",".join(unknown_accounts)}',
            )

        # If no blockchain query has happened before then we need to query the relevant
        # chain to populate the self.balances mapping. But query has to happen after
        # account removal so as not to query unneeded accounts
        balances_queried_before = True
        if not self.balances.is_queried(blockchain):
            balances_queried_before = False

        self.modify_blockchain_accounts(
            blockchain=blockchain,
            accounts=accounts,
            append_or_remove='remove',
            add_or_sub=operator.sub,
        )

        if not balances_queried_before:
            self.query_balances(blockchain, ignore_cache=True)

        result = self.get_balances_update()
        return result

    def modify_blockchain_accounts(
            self,
            blockchain: SupportedBlockchain,
            accounts: ListOfBlockchainAddresses,
            append_or_remove: Literal['append', 'remove'],
            add_or_sub: AddOrSub,
            already_queried_balances: Optional[List[FVal]] = None,
    ) -> BlockchainBalancesUpdate:
        """Add or remove a list of blockchain account

        May raise:

        - InputError if accounts to remove do not exist.
        - EthSyncError if there is a problem querying the ethereum chain
        - RemoteError if there is a problem querying an external service such
          as etherscan or blockchain.info
        """
        if blockchain == SupportedBlockchain.BITCOIN:
<<<<<<< HEAD
            # we are adding/removing accounts, make sure query cache is flushed
            self.flush_cache('query_btc_balances', arguments_matter=True)
            self.flush_cache('query_balances', arguments_matter=True)
            self.flush_cache('query_balances', arguments_matter=True, blockchain=SupportedBlockchain.BITCOIN)  # noqa: E501
            for idx, account in enumerate(accounts):
                a_balance = already_queried_balances[idx] if already_queried_balances else None
                self.modify_btc_account(
                    BTCAddress(account),
                    append_or_remove,
                    add_or_sub,
                    already_queried_balance=a_balance,
                )

        elif blockchain == SupportedBlockchain.ETHEREUM:
            # we are adding/removing accounts, make sure query cache is flushed
            self.flush_cache('query_ethereum_balances', arguments_matter=True, force_token_detection=False)  # noqa: E501
            self.flush_cache('query_ethereum_balances', arguments_matter=True, force_token_detection=True)  # noqa: E501
            self.flush_cache('query_balances', arguments_matter=True)
            self.flush_cache('query_balances', arguments_matter=True, blockchain=SupportedBlockchain.ETHEREUM)  # noqa: E501
            for account in accounts:
                # As mentioned by @LefterisJP in
                # https://github.com/rotki/rotki/pull/2554#discussion_r592754163
                # when the API adds or removes an address, the deserialize function at
                # EthereumAddressField is called, so we expect from the addresses retrieved by
                # this function to be already checksumed.
                address = string_to_ethereum_address(account)

                try:
                    self.modify_eth_account(
                        account=address,
                        append_or_remove=append_or_remove,
                    )
                except BadFunctionCallOutput as e:
                    log.error(
                        'Assuming unsynced chain. Got web3 BadFunctionCallOutput '
                        'exception: {}'.format(str(e)),
=======
            with self.btc_lock:
                if append_or_remove == 'append':
                    self.check_accounts_exist(blockchain, accounts)
                # we are adding/removing accounts, make sure query cache is flushed
                self.flush_cache('query_btc_balances', arguments_matter=True)
                self.flush_cache('query_balances', arguments_matter=True)
                self.flush_cache('query_balances', arguments_matter=True, blockchain=SupportedBlockchain.BITCOIN)  # noqa: E501
                for idx, account in enumerate(accounts):
                    a_balance = already_queried_balances[idx] if already_queried_balances else None
                    self.modify_btc_account(
                        BTCAddress(account),
                        append_or_remove,
                        add_or_sub,
                        already_queried_balance=a_balance,
>>>>>>> b2de6a25
                    )

        elif blockchain == SupportedBlockchain.ETHEREUM:
            with self.eth_lock:
                if append_or_remove == 'append':
                    self.check_accounts_exist(blockchain, accounts)
                # we are adding/removing accounts, make sure query cache is flushed
                self.flush_cache('query_ethereum_balances', arguments_matter=True, force_token_detection=False)  # noqa: E501
                self.flush_cache('query_ethereum_balances', arguments_matter=True, force_token_detection=True)  # noqa: E501
                self.flush_cache('query_balances', arguments_matter=True)
                self.flush_cache('query_balances', arguments_matter=True, blockchain=SupportedBlockchain.ETHEREUM)  # noqa: E501
                for account in accounts:
                    address = deserialize_ethereum_address(account)
                    try:
                        self.modify_eth_account(
                            account=address,
                            append_or_remove=append_or_remove,
                        )
                    except BadFunctionCallOutput as e:
                        log.error(
                            'Assuming unsynced chain. Got web3 BadFunctionCallOutput '
                            'exception: {}'.format(str(e)),
                        )
                        raise EthSyncError(
                            'Tried to use the ethereum chain of a local client to edit '
                            'an eth account but the chain is not synced.',
                        ) from e

                    # Also modify and take into account defi balances
                    if append_or_remove == 'append':
                        balances = self.defichad.query_defi_balances([address])
                        address_balances = balances.get(address, [])
                        if len(address_balances) != 0:
                            self.defi_balances[address] = address_balances
                            self._add_account_defi_balances_to_token_and_totals(
                                account=address,
                                balances=address_balances,
                            )
                    else:  # remove
                        self.defi_balances.pop(address, None)
                    # For each module run the corresponding callback for the address
                    for _, module in self.iterate_modules():
                        if append_or_remove == 'append':
                            module.on_account_addition(address)
                        else:  # remove
                            module.on_account_removal(address)

        elif blockchain == SupportedBlockchain.KUSAMA:
            with self.ksm_lock:
                if append_or_remove == 'append':
                    self.check_accounts_exist(blockchain, accounts)
                # we are adding/removing accounts, make sure query cache is flushed
                self.flush_cache('query_kusama_balances', arguments_matter=True)
                self.flush_cache('query_balances', arguments_matter=True)
                self.flush_cache('query_balances', arguments_matter=True, blockchain=SupportedBlockchain.KUSAMA)  # noqa: E501
                for account in accounts:
                    self.modify_kusama_account(
                        account=KusamaAddress(account),
                        append_or_remove=append_or_remove,
                    )
        else:
            # That should not happen. Should be checked by marshmallow
            raise AssertionError(
                'Unsupported blockchain {} provided at remove_blockchain_account'.format(
                    blockchain),
            )

        return self.get_balances_update()

    def _update_balances_after_token_query(
            self,
            action: AccountAction,
            balance_result: Dict[ChecksumEthAddress, Dict[EthereumToken, FVal]],
            token_usd_price: Dict[EthereumToken, Price],
    ) -> None:
        token_totals: Dict[EthereumToken, FVal] = defaultdict(FVal)
        # Update the per account token balance and usd value
        eth_balances = self.balances.eth
        for account, token_balances in balance_result.items():
            for token, token_balance in token_balances.items():
                if token_usd_price[token] == ZERO:
                    # skip tokens that have no price
                    continue

                token_totals[token] += token_balance
                balance = Balance(
                    amount=token_balance,
                    usd_value=token_balance * token_usd_price[token],
                )
                if action == AccountAction.DSR_PROXY_APPEND:
                    eth_balances[account].assets[token] += balance
                else:
                    eth_balances[account].assets[token] = balance

        # Update the totals
        for token, token_total_balance in token_totals.items():
            balance = Balance(
                amount=token_total_balance,
                usd_value=token_total_balance * token_usd_price[token],
            )
            if action == AccountAction.QUERY:
                self.totals.assets[token] = balance
            else:  # addition
                self.totals.assets[token] += balance

    def _query_ethereum_tokens(
            self,
            action: AccountAction,
            given_accounts: Optional[List[ChecksumEthAddress]] = None,
            force_detection: bool = False,
    ) -> None:
        """Queries ethereum token balance via either etherscan or ethereum node

        By default queries all accounts but can also be given a specific list of
        accounts to query.

        Should come here during addition of a new account or querying of all token
        balances.

        May raise:
        - RemoteError if an external service such as Etherscan or cryptocompare
        is queried and there is a problem with its query.
        - EthSyncError if querying the token balances through a provided ethereum
        client and the chain is not synced
        """
        if given_accounts is None:
            accounts = self.accounts.eth
        else:
            accounts = given_accounts

        ethtokens = EthTokens(database=self.database, ethereum=self.ethereum)
        try:
            balance_result, token_usd_price = ethtokens.query_tokens_for_addresses(
                addresses=accounts,
                force_detection=force_detection,
            )
        except BadFunctionCallOutput as e:
            log.error(
                'Assuming unsynced chain. Got web3 BadFunctionCallOutput '
                'exception: {}'.format(str(e)),
            )
            raise EthSyncError(
                'Tried to use the ethereum chain of the provided client to query '
                'token balances but the chain is not synced.',
            ) from e

        self._update_balances_after_token_query(action, balance_result, token_usd_price)  # noqa: E501

    def query_ethereum_tokens(self, force_detection: bool) -> None:
        """Queries the ethereum token balances and populates the state

        May raise:
        - RemoteError if an external service such as Etherscan or cryptocompare
        is queried and there is a problem with its query.
        - EthSyncError if querying the token balances through a provided ethereum
        client and the chain is not synced
        """
        # Clear out all previous token balances
        for token in [x for x, _ in self.totals.assets.items() if x.is_eth_token()]:
            del self.totals.assets[token]
        for token in [x for x, _ in self.totals.liabilities.items() if x.is_eth_token()]:
            del self.totals.liabilities[token]

        self._query_ethereum_tokens(action=AccountAction.QUERY, force_detection=force_detection)

    def query_defi_balances(self) -> Dict[ChecksumEthAddress, List[DefiProtocolBalances]]:
        """Queries DeFi balances from Zerion contract and updates the state

        - RemoteError if an external service such as Etherscan or cryptocompare
        is queried and there is a problem with its query.
        - EthSyncError if querying the token balances through a provided ethereum
        client and the chain is not synced
        """
        with self.defi_lock:
            if ts_now() - self.defi_balances_last_query_ts < DEFI_BALANCES_REQUERY_SECONDS:
                return self.defi_balances

            # query zerion adapter contract for defi balances
            self.defi_balances = self.defichad.query_defi_balances(self.accounts.eth)
            self.defi_balances_last_query_ts = ts_now()
            return self.defi_balances

    @protect_with_lock()
    @cache_response_timewise()
    def query_ethereum_balances(self, force_token_detection: bool) -> None:
        """Queries all the ethereum balances and populates the state

        May raise:
        - RemoteError if an external service such as Etherscan or cryptocompare
        is queried and there is a problem with its query.
        - EthSyncError if querying the token balances through a provided ethereum
        client and the chain is not synced
        """
        if len(self.accounts.eth) == 0:
            return

        # Query ethereum ETH balances
        eth_accounts = self.accounts.eth
        eth_usd_price = Inquirer().find_usd_price(A_ETH)
        balances = self.ethereum.get_multieth_balance(eth_accounts)
        eth_total = FVal(0)
        for account, balance in balances.items():
            eth_total += balance
            usd_value = balance * eth_usd_price
            self.balances.eth[account] = BalanceSheet(
                assets=defaultdict(Balance, {A_ETH: Balance(balance, usd_value)}),
            )
        self.totals.assets[A_ETH] = Balance(amount=eth_total, usd_value=eth_total * eth_usd_price)

        self.query_defi_balances()
        self.query_ethereum_tokens(force_token_detection)
        self._add_protocol_balances()

    def _add_protocol_balances(self) -> None:
        """Also count token balances that may come from various protocols"""
        # If we have anything in DSR also count it towards total blockchain balances
        eth_balances = self.balances.eth
        dsr_module = self.get_module('makerdao_dsr')
        if dsr_module is not None:
            additional_total = Balance()
            current_dsr_report = dsr_module.get_current_dsr()
            for dsr_account, balance_entry in current_dsr_report.balances.items():

                if balance_entry.amount == ZERO:
                    continue

                eth_balances[dsr_account].assets[A_DAI] += balance_entry
                additional_total += balance_entry

            if additional_total.amount != ZERO:
                self.totals.assets[A_DAI] += additional_total

        # Also count the vault balance and defi saver wallets and add it to the totals
        vaults_module = self.get_module('makerdao_vaults')
        if vaults_module is not None:
            balances = vaults_module.get_balances()
            for address, entry in balances.items():
                if address not in eth_balances:
                    self.msg_aggregator.add_error(
                        f'The owner of a vault {address} was not in the tracked addresses.'
                        f' This should not happen and is probably a bug. Please report it.',
                    )
                else:
                    eth_balances[address] += entry
                    self.totals += entry

            proxy_mappings = vaults_module._get_accounts_having_maker_proxy()
            proxy_to_address = {}
            proxy_addresses = []
            for user_address, proxy_address in proxy_mappings.items():
                proxy_to_address[proxy_address] = user_address
                proxy_addresses.append(proxy_address)

            ethtokens = EthTokens(database=self.database, ethereum=self.ethereum)
            try:
                balance_result, token_usd_price = ethtokens.query_tokens_for_addresses(
                    addresses=proxy_addresses,
                    force_detection=False,
                )
            except BadFunctionCallOutput as e:
                log.error(
                    'Assuming unsynced chain. Got web3 BadFunctionCallOutput '
                    'exception: {}'.format(str(e)),
                )
                raise EthSyncError(
                    'Tried to use the ethereum chain of the provided client to query '
                    'token balances but the chain is not synced.',
                ) from e

            new_result = {proxy_to_address[x]: v for x, v in balance_result.items()}
            self._update_balances_after_token_query(
                action=AccountAction.DSR_PROXY_APPEND,
                balance_result=new_result,
                token_usd_price=token_usd_price,
            )

            # also query defi balances to get liabilities
            defi_balances_map = self.defichad.query_defi_balances(proxy_addresses)
            for proxy_address, defi_balances in defi_balances_map.items():
                self._add_account_defi_balances_to_token_and_totals(
                    account=proxy_to_address[proxy_address],
                    balances=defi_balances,
                )

        adex_module = self.get_module('adex')
        if adex_module is not None and self.premium is not None:
            adex_balances = adex_module.get_balances(addresses=self.accounts.eth)
            for address, pool_balances in adex_balances.items():
                for pool_balance in pool_balances:
                    eth_balances[address].assets[A_ADX] += pool_balance.adx_balance
                    self.totals.assets[A_ADX] += pool_balance.adx_balance
                    eth_balances[address].assets[A_DAI] += pool_balance.dai_unclaimed_balance
                    self.totals.assets[A_DAI] += pool_balance.dai_unclaimed_balance

        # Count ETH staked in Eth2 beacon chain
        self.account_for_staked_eth2_balances(addresses=self.accounts.eth, at_addition=False)
        # Finally count the balances detected in various protocols in defi balances
        self.add_defi_balances_to_token_and_totals()

    def _add_account_defi_balances_to_token_and_totals(
            self,
            account: ChecksumEthAddress,
            balances: List[DefiProtocolBalances],
    ) -> None:
        """Add a single account's defi balances to per account and totals"""
        for entry in balances:

            skip_list = DEFI_PROTOCOLS_TO_SKIP_ASSETS.get(entry.protocol.name, None)
            double_entry = (
                entry.balance_type == 'Asset' and
                skip_list and
                (skip_list is True or entry.base_balance.token_symbol in skip_list)  # type: ignore
            )

            # We have to filter out specific balances/protocols here to not get double entries
            if double_entry:
                continue

            if entry.balance_type == 'Asset' and entry.base_balance.token_symbol == 'ETH':
                # If ETH appears as asset here I am not sure how to handle, so ignore for now
                log.warning(
                    f'Found ETH in DeFi balances for account: {account} and '
                    f'protocol: {entry.protocol.name}. Ignoring ...',
                )
                continue

            try:
                asset = Asset(entry.base_balance.token_symbol)
            except UnknownAsset:
                log.warning(
                    f'Found unknown asset {entry.base_balance.token_symbol} in DeFi '
                    f'balances for account: {account} and '
                    f'protocol: {entry.protocol.name}. Ignoring ...',
                )
                continue

            token = EthereumToken.from_asset(asset)
            if token is not None and token.ethereum_address != entry.base_balance.token_address:
                log.warning(
                    f'Found token {token.identifier} with address '
                    f'{entry.base_balance.token_address} instead of expected '
                    f'{token.ethereum_address} for account: {account} and '
                    f'protocol: {entry.protocol.name}. Ignoring ...',
                )
                continue

            eth_balances = self.balances.eth
            if entry.balance_type == 'Asset':
                eth_balances[account].assets[asset] += entry.base_balance.balance
                self.totals.assets[asset] += entry.base_balance.balance
            elif entry.balance_type == 'Debt':
                eth_balances[account].liabilities[asset] += entry.base_balance.balance
                self.totals.liabilities[asset] += entry.base_balance.balance
            else:
                log.warning(  # type: ignore # is an unreachable statement but we are defensive
                    f'Zerion Defi Adapter returned unknown asset type {entry.balance_type}. '
                    f'Skipping ...',
                )
                continue

    def add_defi_balances_to_token_and_totals(self) -> None:
        """Take into account defi balances and add them to per account and totals"""
        for account, defi_balances in self.defi_balances.items():
            self._add_account_defi_balances_to_token_and_totals(
                account=account,
                balances=defi_balances,
            )

    def account_for_staked_eth2_balances(
            self,
            addresses: List[ChecksumEthAddress],
            at_addition: bool = False,
    ) -> None:
        if not at_addition:
            # Before querying the new balances, delete the ones in memory if any
            self.totals.assets.pop(A_ETH2, None)
            for _, entry in self.balances.eth.items():
                if A_ETH2 in entry.assets:
                    del entry.assets[A_ETH2]

        try:
            mapping = get_eth2_balances(self.beaconchain, addresses)
        except RemoteError as e:
            self.msg_aggregator.add_error(
                f'Did not manage to query beaconcha.in api for addresses due to {str(e)}.'
                f' If you have Eth2 staked balances the final balance results may not be accurate',
            )
            mapping = {}
        for address, balance in mapping.items():
            self.balances.eth[address].assets[A_ETH2] = balance
            self.totals.assets[A_ETH2] += balance

    @protect_with_lock()
    @cache_response_timewise()
    def get_eth2_staking_deposits(self) -> List['Eth2Deposit']:
        # Get the details first, to see which of the user's addresses have deposits
        details = self.get_eth2_staking_details()
        addresses = {x.eth1_depositor for x in details}
        # now narrow down the deposits query to save time
        deposits = get_eth2_staking_deposits(
            ethereum=self.ethereum,
            addresses=list(addresses),
            msg_aggregator=self.msg_aggregator,
            database=self.database,
        )
        return deposits

    @protect_with_lock()
    @cache_response_timewise()
    def get_eth2_staking_details(self) -> List['ValidatorDetails']:
        return get_eth2_details(
            beaconchain=self.beaconchain,
            addresses=self.accounts.eth,
        )

    @protect_with_lock()
    @cache_response_timewise()
    def get_eth2_history_events(
            self,
            from_timestamp: Timestamp,
            to_timestamp: Timestamp,
    ) -> List[DefiEvent]:
        if to_timestamp < 1607212800:  # Dec 1st UTC
            return []  # no need to bother querying before beacon chain launch

        defi_events = []
        eth2_details = get_eth2_details(
            beaconchain=self.beaconchain,
            addresses=self.accounts.eth,
        )
        for entry in eth2_details:
            stats = get_validator_daily_stats(
                db=self.database,
                validator_index=entry.validator_index,
                msg_aggregator=self.msg_aggregator,
                from_timestamp=from_timestamp,
                to_timestamp=to_timestamp,
            )
            for stats_entry in stats:
                got_asset = got_balance = spent_asset = spent_balance = None
                if stats_entry.pnl_balance.amount == ZERO:
                    continue

                if stats_entry.pnl_balance.amount > ZERO:
                    got_asset = A_ETH
                    got_balance = stats_entry.pnl_balance
                else:  # negative
                    spent_asset = A_ETH
                    spent_balance = -stats_entry.pnl_balance

                defi_events.append(DefiEvent(
                    timestamp=stats_entry.timestamp,
                    wrapped_event=stats_entry,
                    event_type=DefiEventType.ETH2_EVENT,
                    got_asset=got_asset,
                    got_balance=got_balance,
                    spent_asset=spent_asset,
                    spent_balance=spent_balance,
                    pnl=[AssetBalance(asset=A_ETH, balance=stats_entry.pnl_balance)],
                    count_spent_got_cost_basis=True,
                ))

        return defi_events

    @cache_response_timewise()
    def get_loopring_balances(self) -> Dict[Asset, Balance]:
        """Query loopring balances if the module is activated"""
        # Check if the loopring module is activated
        loopring_module = self.get_module('loopring')

        if loopring_module is None:
            return {}

        addresses = self.queried_addresses_for_module('loopring')
        balances = loopring_module.get_balances(addresses=addresses)

        # Now that we have balances for the addresses we need to aggregate the
        # assets in the different addresses
        aggregated_balances: Dict[Asset, Balance] = defaultdict(Balance)
        for _, assets in balances.items():
            for asset, balance in assets.items():
                aggregated_balances[asset] += balance

        return dict(aggregated_balances)<|MERGE_RESOLUTION|>--- conflicted
+++ resolved
@@ -826,47 +826,10 @@
           as etherscan or blockchain.info
         """
         if blockchain == SupportedBlockchain.BITCOIN:
-<<<<<<< HEAD
-            # we are adding/removing accounts, make sure query cache is flushed
-            self.flush_cache('query_btc_balances', arguments_matter=True)
-            self.flush_cache('query_balances', arguments_matter=True)
-            self.flush_cache('query_balances', arguments_matter=True, blockchain=SupportedBlockchain.BITCOIN)  # noqa: E501
-            for idx, account in enumerate(accounts):
-                a_balance = already_queried_balances[idx] if already_queried_balances else None
-                self.modify_btc_account(
-                    BTCAddress(account),
-                    append_or_remove,
-                    add_or_sub,
-                    already_queried_balance=a_balance,
-                )
-
-        elif blockchain == SupportedBlockchain.ETHEREUM:
-            # we are adding/removing accounts, make sure query cache is flushed
-            self.flush_cache('query_ethereum_balances', arguments_matter=True, force_token_detection=False)  # noqa: E501
-            self.flush_cache('query_ethereum_balances', arguments_matter=True, force_token_detection=True)  # noqa: E501
-            self.flush_cache('query_balances', arguments_matter=True)
-            self.flush_cache('query_balances', arguments_matter=True, blockchain=SupportedBlockchain.ETHEREUM)  # noqa: E501
-            for account in accounts:
-                # As mentioned by @LefterisJP in
-                # https://github.com/rotki/rotki/pull/2554#discussion_r592754163
-                # when the API adds or removes an address, the deserialize function at
-                # EthereumAddressField is called, so we expect from the addresses retrieved by
-                # this function to be already checksumed.
-                address = string_to_ethereum_address(account)
-
-                try:
-                    self.modify_eth_account(
-                        account=address,
-                        append_or_remove=append_or_remove,
-                    )
-                except BadFunctionCallOutput as e:
-                    log.error(
-                        'Assuming unsynced chain. Got web3 BadFunctionCallOutput '
-                        'exception: {}'.format(str(e)),
-=======
             with self.btc_lock:
                 if append_or_remove == 'append':
                     self.check_accounts_exist(blockchain, accounts)
+
                 # we are adding/removing accounts, make sure query cache is flushed
                 self.flush_cache('query_btc_balances', arguments_matter=True)
                 self.flush_cache('query_balances', arguments_matter=True)
@@ -878,20 +841,23 @@
                         append_or_remove,
                         add_or_sub,
                         already_queried_balance=a_balance,
->>>>>>> b2de6a25
                     )
 
         elif blockchain == SupportedBlockchain.ETHEREUM:
             with self.eth_lock:
                 if append_or_remove == 'append':
                     self.check_accounts_exist(blockchain, accounts)
+
                 # we are adding/removing accounts, make sure query cache is flushed
                 self.flush_cache('query_ethereum_balances', arguments_matter=True, force_token_detection=False)  # noqa: E501
                 self.flush_cache('query_ethereum_balances', arguments_matter=True, force_token_detection=True)  # noqa: E501
                 self.flush_cache('query_balances', arguments_matter=True)
                 self.flush_cache('query_balances', arguments_matter=True, blockchain=SupportedBlockchain.ETHEREUM)  # noqa: E501
                 for account in accounts:
-                    address = deserialize_ethereum_address(account)
+                    # when the API adds or removes an address, the deserialize function at
+                    # EthereumAddressField is called, so we expect from the addresses retrieved by
+                    # this function to be already checksumed.
+                    address = string_to_ethereum_address(account)
                     try:
                         self.modify_eth_account(
                             account=address,
@@ -930,6 +896,7 @@
             with self.ksm_lock:
                 if append_or_remove == 'append':
                     self.check_accounts_exist(blockchain, accounts)
+
                 # we are adding/removing accounts, make sure query cache is flushed
                 self.flush_cache('query_kusama_balances', arguments_matter=True)
                 self.flush_cache('query_balances', arguments_matter=True)
