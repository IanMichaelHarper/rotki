import hmac
import logging
import time
from collections import defaultdict
from http import HTTPStatus
from json.decoder import JSONDecodeError
from typing import (
    TYPE_CHECKING,
    Any,
    DefaultDict,
    Dict,
    List,
    Literal,
    Optional,
    Tuple,
    Union,
    overload,
)
from urllib.parse import quote, urlencode

import gevent
import requests

from rotkehlchen.accounting.ledger_actions import LedgerAction
from rotkehlchen.accounting.structures import Balance
from rotkehlchen.assets.asset import Asset
from rotkehlchen.assets.converters import asset_from_ftx
from rotkehlchen.constants.misc import ZERO
from rotkehlchen.constants.timing import DEFAULT_TIMEOUT_TUPLE
from rotkehlchen.errors import DeserializationError, RemoteError, UnknownAsset, UnsupportedAsset
from rotkehlchen.exchanges.data_structures import AssetMovement, MarginPosition, Trade
from rotkehlchen.exchanges.exchange import ExchangeInterface, ExchangeQueryBalances
from rotkehlchen.history.deserialization import deserialize_price
from rotkehlchen.inquirer import Inquirer
from rotkehlchen.logging import RotkehlchenLogsAdapter
from rotkehlchen.serialization.deserialize import (
    deserialize_asset_amount,
    deserialize_asset_amount_force_positive,
    deserialize_fee,
    deserialize_timestamp_from_date,
)
from rotkehlchen.typing import (
    ApiKey,
    ApiSecret,
    AssetMovementCategory,
    Fee,
    Location,
    Timestamp,
    TradeType,
)
from rotkehlchen.user_messages import MessagesAggregator
from rotkehlchen.utils.mixins.cacheable import cache_response_timewise
from rotkehlchen.utils.mixins.lockable import protect_with_lock
from rotkehlchen.utils.serialization import jsonloads_dict

if TYPE_CHECKING:
    from rotkehlchen.db.dbhandler import DBHandler

logger = logging.getLogger(__name__)
log = RotkehlchenLogsAdapter(logger)
INITIAL_BACKOFF_TIME = 2
BACKOFF_LIMIT = 60
PAGINATION_LIMIT = 100

FTX_SUBACCOUNT_DB_SETTING = 'ftx_subaccount'
FTX_BASE_URL = 'https://ftx.com'
FTXUS_BASE_URL = 'https://ftx.us'


def trade_from_ftx(raw_trade: Dict[str, Any]) -> Optional[Trade]:
    """Turns an FTX transaction into a rotki Trade.

    May raise:
        - UnknownAsset due to Asset instantiation
        - DeserializationError due to unexpected format of dict entries
        - KeyError due to dict entries missing an expected key
    """
    # In the case of perpetuals and futures this fields can be None
    if raw_trade.get('baseCurrency', None) is None:
        return None
    if raw_trade.get('quoteCurrency', None) is None:
        return None

    timestamp = deserialize_timestamp_from_date(raw_trade['time'], 'iso8601', 'FTX')
    trade_type = TradeType.deserialize(raw_trade['side'])
    base_asset = asset_from_ftx(raw_trade['baseCurrency'])
    quote_asset = asset_from_ftx(raw_trade['quoteCurrency'])
    amount = deserialize_asset_amount(raw_trade['size'])
    rate = deserialize_price(raw_trade['price'])
    fee_currency = asset_from_ftx(raw_trade['feeCurrency'])
    fee = deserialize_fee(raw_trade['fee'])

    return Trade(
        timestamp=timestamp,
        location=Location.FTX,
        base_asset=base_asset,
        quote_asset=quote_asset,
        trade_type=trade_type,
        amount=amount,
        rate=rate,
        fee=fee,
        fee_currency=fee_currency,
        link=str(raw_trade['id']),
    )


class Ftx(ExchangeInterface):  # lgtm[py/missing-call-to-init]

    def __init__(
            self,
            name: str,
            api_key: ApiKey,
            secret: ApiSecret,
            database: 'DBHandler',
            msg_aggregator: MessagesAggregator,
<<<<<<< HEAD
            ftx_subaccount_name: Optional[str] = None,
            uri: str = FTX_BASE_URL,
=======
            ftx_subaccount: Optional[str] = None,
>>>>>>> ae17d381
    ):
        super().__init__(
            name=name,
            location=Location.FTX,
            api_key=api_key,
            secret=secret,
            database=database,
        )
        self.apiversion = 'v2'
        self.base_uri = uri
        self.msg_aggregator = msg_aggregator
        self.session.headers.update({'FTX-KEY': self.api_key})
        self.subaccount = ftx_subaccount
        if self.subaccount is not None:
            self.session.headers.update({'FTX-SUBACCOUNT': quote(self.subaccount)})

    def first_connection(self) -> None:
        self.first_connection_made = True

    def edit_exchange_credentials(
            self,
            api_key: Optional[ApiKey],
            api_secret: Optional[ApiSecret],
            passphrase: Optional[str],
    ) -> bool:
        changed = super().edit_exchange_credentials(api_key, api_secret, passphrase)
        if api_key is not None:
            self.session.headers.update({'FTX-KEY': self.api_key})
            subaccount = self.db.get_ftx_subaccount(self.name)
            if subaccount is not None:
                self.session.headers.update({'FTX-SUBACCOUNT': quote(subaccount)})
                self.subaccount = subaccount
            else:
                self.session.headers.pop('FTX-SUBACCOUNT', None)

        return changed

    def validate_api_key(self) -> Tuple[bool, str]:
        """Validates that the FTX API key is good for usage in rotki"""
        endpoint: Literal['account', 'wallet/all_balances']

        if self.subaccount is None:
            endpoint = 'wallet/all_balances'
        else:
            endpoint = 'account'

        try:
            self._api_query(endpoint=endpoint, paginate=False)
        except RemoteError as e:
            error = str(e)
            if 'Not logged in' in error:
                return False, 'Error validating API Keys'
            raise
        return True, ''

    def _make_request(
        self,
        endpoint: str,
        start_time: Optional[Timestamp] = None,
        end_time: Optional[Timestamp] = None,
        limit: int = PAGINATION_LIMIT,
    ) -> Union[List[Dict[str, Any]], Dict[str, List[Any]]]:
        """Performs an FTX API Query for endpoint adding the needed information to
        authenticate user and handling errors.
        This function can raise:
        - RemoteError
        """
        request_verb = "GET"
        backoff = INITIAL_BACKOFF_TIME

        # Use a while loop to retry request if rate limit is reached
        while True:
            request_url = '/api/' + endpoint
            options = {'limit': limit}
            if start_time is not None:
                options['start_time'] = start_time
            if end_time is not None:
                options['end_time'] = end_time

            if len(options) != 0:
                request_url += '?' + urlencode(options)

            timestamp = int(time.time() * 1000)
            signature_payload = f'{timestamp}{request_verb}{request_url}'.encode()
            signature = hmac.new(self.secret, signature_payload, 'sha256').hexdigest()
            log.debug('FTX API query', request_url=request_url)
            self.session.headers.update({
                'FTX-SIGN': signature,
                'FTX-TS': str(timestamp),
            })

            full_url = self.base_uri + request_url
            try:
                response = self.session.get(full_url, timeout=DEFAULT_TIMEOUT_TUPLE)
            except requests.exceptions.RequestException as e:
                raise RemoteError(f'FTX API request {full_url} failed due to {str(e)}') from e

            if response.status_code == HTTPStatus.TOO_MANY_REQUESTS:
                if backoff < BACKOFF_LIMIT:
                    log.debug(
                        f'FTX rate limit exceeded on request {request_url}. Backing off',
                        seconds=backoff,
                    )
                    gevent.sleep(backoff)
                    backoff = backoff * 2
                    continue
            # We got a result here
            break

        if response.status_code != HTTPStatus.OK:
            raise RemoteError(
                f'FTX query {full_url} responded with error status code: '
                f'{response.status_code} and text: {response.text}',
            )

        try:
            json_ret = jsonloads_dict(response.text)
        except JSONDecodeError as e:
            raise RemoteError(f'FTX returned invalid JSON response: {response.text}') from e

        if 'result' not in json_ret:
            raise RemoteError(f'FTX json response does not contain data: {response.text}')

        return json_ret['result']

    @overload
    def _api_query(  # pylint: disable=no-self-use
            self,
            endpoint: Literal['wallet/all_balances'],
            start_time: Optional[Timestamp] = None,
            end_time: Optional[Timestamp] = None,
            limit: int = PAGINATION_LIMIT,
            paginate: bool = True,
    ) -> Dict[str, List[Any]]:
        ...

    @overload
    def _api_query(  # pylint: disable=no-self-use
            self,
            endpoint: Literal['wallet/balances'],
            start_time: Optional[Timestamp] = None,
            end_time: Optional[Timestamp] = None,
            limit: int = PAGINATION_LIMIT,
            paginate: bool = True,
    ) -> List[Dict[str, Any]]:
        ...

    @overload
    def _api_query(  # pylint: disable=no-self-use
            self,
            endpoint: Literal['account'],
            start_time: Optional[Timestamp] = None,
            end_time: Optional[Timestamp] = None,
            limit: int = PAGINATION_LIMIT,
            paginate: bool = True,
    ) -> Dict[str, Any]:
        ...

    @overload
    def _api_query(
            self,
            endpoint: Literal[
                'fills',
                'wallet/deposits',
                'wallet/withdrawals',
                'markets',
                'markets/eth/eur/trades',
            ],
            start_time: Optional[Timestamp] = None,
            end_time: Optional[Timestamp] = None,
            limit: int = PAGINATION_LIMIT,
            paginate: bool = True,
    ) -> List[Dict[str, Any]]:
        ...

    def _api_query(
            self,
            endpoint: str,
            start_time: Optional[Timestamp] = None,
            end_time: Optional[Timestamp] = None,
            limit: int = PAGINATION_LIMIT,
            paginate: bool = True,
    ) -> Union[List[Dict[str, Any]], Dict[str, List[Any]], Dict[str, Any]]:
        """Query FTX endpoint and retrieve all available information if pagination
        is requested. In case of paginate being set to False only one request is made.
        Can raise:
        - RemoteError
        """
        if not paginate:
            final_data_no_pag = self._make_request(
                endpoint=endpoint,
                limit=limit,
                start_time=start_time,
                end_time=end_time,
            )
            return final_data_no_pag

        # If there is pagination we follow the example from the official ftx python example
        # https://github.com/ftexchange/ftx/blob/master/rest/client.py#L163
        # In this case the strategy is a while loop leaving fixed the start_time (lower bound)
        # and decreasing end time (the upper bound) until we fetch all the available information
        new_end_time = end_time
        ids = set()
        final_data: List[Dict[str, Any]] = []
        while True:
            step = self._make_request(
                endpoint=endpoint,
                limit=limit,
                start_time=start_time,
                end_time=new_end_time,
            )

            if not isinstance(step, list):
                raise RemoteError(
                    f'FTX pagination returned something different to a list for route {endpoint} '
                    f'with start_time {start_time} and end_time {end_time}. Result was {step}.',
                )

            # remove possible duplicates
            deduped = [
                r for r in step if
                'id' in r.keys() and r['id'] not in ids
            ]
            ids |= {r['id'] for r in deduped}
            final_data.extend(deduped)

            if len(step) == 0:
                break

            # Avoid deserialization error if there is a bad date
            times = []
            for t in step:
                try:
                    times.append(deserialize_timestamp_from_date(t['time'], 'iso8601', 'ftx'))
                except (DeserializationError, KeyError):
                    continue

            if len(times) != 0:
                new_end_time = min(times)
            else:
                self.msg_aggregator.add_error(
                    f'Error processing FTX trade history. Query step '
                    f'returned invalid entries when trying pagination for endpoint '
                    f'{endpoint} with start_time {start_time}, end_time {end_time} '
                    f'and page limit of {limit}.',
                )
                break

            if len(step) < limit:
                break

        return final_data

    @protect_with_lock()
    @cache_response_timewise()
    def query_balances(self) -> ExchangeQueryBalances:
        resp_dict, resp_lst = None, None
        try:
            if self.subaccount is not None:
                resp_lst = self._api_query('wallet/balances', paginate=False)
            else:
                resp_dict = self._api_query('wallet/all_balances', paginate=False)
        except RemoteError as e:
            msg = f'FTX API request failed. Could not reach FTX due to {str(e)}'
            log.error(msg)
            return None, msg

        if resp_dict is not None:
            # flatten the list that maps accounts to balances
            balances: List[Dict[str, Any]] = [x for _, bal in resp_dict.items() for x in bal]
        elif resp_lst is not None:
            # When querying for a subaccount we get a list instead of a dict
            balances = resp_lst

        # extract the balances and aggregate them
        returned_balances: DefaultDict[Asset, Balance] = defaultdict(Balance)
        for balance_info in balances:
            try:
                amount = deserialize_asset_amount(balance_info['total'])
                # ignore empty balances. FTX returns zero for some coins
                if amount == ZERO:
                    continue

                asset = asset_from_ftx(balance_info['coin'])
                try:
                    usd_price = Inquirer().find_usd_price(asset=asset)
                except RemoteError as e:
                    self.msg_aggregator.add_error(
                        f'Error processing FTX balance entry due to inability to '
                        f'query USD price: {str(e)}. Skipping balance entry',
                    )
                    continue

                returned_balances[asset] += Balance(
                    amount=amount,
                    usd_value=amount * usd_price,
                )
            except UnknownAsset as e:
                self.msg_aggregator.add_warning(
                    f'Found FTX balance result with unknown asset '
                    f'{e.asset_name}. Ignoring it.',
                )
                continue
            except UnsupportedAsset as e:
                self.msg_aggregator.add_warning(
                    f'Found FTX balance result with unsupported asset '
                    f'{e.asset_name}. Ignoring it.',
                )
                continue
            except (DeserializationError, KeyError) as e:
                msg = str(e)
                if isinstance(e, KeyError):
                    msg = f'Missing key entry for {msg}.'
                self.msg_aggregator.add_error(
                    'Error processing an FTX account balance. Check logs '
                    'for details. Ignoring it.',
                )
                log.error(
                    'Error processing an FTX balance',
                    error=msg,
                )
                continue
        return dict(returned_balances), ''

    def query_online_trade_history(
            self,
            start_ts: Timestamp,
            end_ts: Timestamp,
    ) -> Tuple[List[Trade], Tuple[Timestamp, Timestamp]]:

        raw_data = self._api_query('fills', start_time=start_ts, end_time=end_ts)
        log.debug('FTX trades history result', results_num=len(raw_data))

        trades = []
        for raw_trade in raw_data:
            try:
                trade = trade_from_ftx(raw_trade)
            except UnknownAsset as e:
                self.msg_aggregator.add_warning(
                    f'Found FTX trade with unknown asset '
                    f'{e.asset_name}. Ignoring it.',
                )
                continue
            except UnsupportedAsset as e:
                self.msg_aggregator.add_warning(
                    f'Found FTX trade with unsupported asset '
                    f'{e.asset_name}. Ignoring it.',
                )
                continue
            except (DeserializationError, KeyError) as e:
                msg = str(e)
                if isinstance(e, KeyError):
                    msg = f'Missing key entry for {msg}.'
                self.msg_aggregator.add_error(
                    'Error processing an FTX trade. Check logs '
                    'for details. Ignoring it.',
                )
                log.error(
                    'Error processing an FTX trade',
                    trade=raw_trade,
                    error=msg,
                )
                continue
            if trade:
                trades.append(trade)
        return trades, (start_ts, end_ts)

    def _deserialize_asset_movement(
        self,
        raw_data: Dict[str, Any],
        movement_type: AssetMovementCategory,
    ) -> Optional[AssetMovement]:
        """Processes a single deposit/withdrawal from FTX and deserializes it

        Can log error/warning and return None if something went wrong at deserialization
        """
        try:
            if raw_data['status'] not in ('complete', 'confirmed'):
                return None

            timestamp = deserialize_timestamp_from_date(raw_data['time'], 'iso8601', 'FTX')
            amount = deserialize_asset_amount_force_positive(raw_data['size'])
            asset = asset_from_ftx(raw_data['coin'])
            fee = Fee(ZERO)
            movement_category = movement_type
            if raw_data.get('fee', None) is not None:
                fee = deserialize_fee(raw_data['fee'])
            address = raw_data.get('address', None)
            if isinstance(address, dict):
                address = raw_data['address'].get('address', None)
            transaction_id = raw_data.get('txid', None)

            return AssetMovement(
                location=Location.FTX,
                category=movement_category,
                address=address,
                transaction_id=transaction_id,
                timestamp=timestamp,
                asset=asset,
                amount=amount,
                fee_asset=asset,
                fee=fee,
                link=str(raw_data['id']),
            )
        except UnknownAsset as e:
            self.msg_aggregator.add_warning(
                f'Found FTX deposit/withdrawal with unknown asset '
                f'{e.asset_name}. Ignoring it.',
            )
        except UnsupportedAsset as e:
            self.msg_aggregator.add_warning(
                f'Found FTX deposit/withdrawal with unsupported asset '
                f'{e.asset_name}. Ignoring it.',
            )
        except (DeserializationError, KeyError) as e:
            msg = str(e)
            if isinstance(e, KeyError):
                msg = f'Missing key entry for {msg}.'
            self.msg_aggregator.add_error(
                'Unexpected data encountered during deserialization of an FTX '
                'asset movement. Check logs for details and open a bug report.',
            )
            log.error(
                'Error processing FTX trade',
                trade=raw_data,
                error=msg,
            )

        return None

    def query_online_deposits_withdrawals(
            self,
            start_ts: Timestamp,
            end_ts: Timestamp,
    ) -> List[AssetMovement]:
        raw_data_deposits = self._api_query(
            'wallet/deposits',
            start_time=start_ts,
            end_time=end_ts,
        )
        raw_data_withdrawals = self._api_query(
            'wallet/withdrawals',
            start_time=start_ts,
            end_time=end_ts,
        )

        results_num = len(raw_data_deposits) + len(raw_data_withdrawals)
        log.debug('FTX deposits/withdrawals history result', results_num=results_num)

        movements = []
        for raw_deposit in raw_data_deposits:
            movement = self._deserialize_asset_movement(
                raw_data=raw_deposit,
                movement_type=AssetMovementCategory.DEPOSIT,
            )
            if movement:
                movements.append(movement)

        for raw_withdrawal in raw_data_withdrawals:
            movement = self._deserialize_asset_movement(
                raw_data=raw_withdrawal,
                movement_type=AssetMovementCategory.WITHDRAWAL,
            )
            if movement:
                movements.append(movement)

        return movements

    def query_online_margin_history(
            self,  # pylint: disable=no-self-use
            start_ts: Timestamp,  # pylint: disable=unused-argument
            end_ts: Timestamp,  # pylint: disable=unused-argument
    ) -> List[MarginPosition]:
        return []  # noop for FTX

    def query_online_income_loss_expense(
            self,  # pylint: disable=no-self-use
            start_ts: Timestamp,  # pylint: disable=unused-argument
            end_ts: Timestamp,  # pylint: disable=unused-argument
    ) -> List[LedgerAction]:
        return []  # noop for FTX<|MERGE_RESOLUTION|>--- conflicted
+++ resolved
@@ -113,12 +113,8 @@
             secret: ApiSecret,
             database: 'DBHandler',
             msg_aggregator: MessagesAggregator,
-<<<<<<< HEAD
-            ftx_subaccount_name: Optional[str] = None,
+            ftx_subaccount: Optional[str] = None,
             uri: str = FTX_BASE_URL,
-=======
-            ftx_subaccount: Optional[str] = None,
->>>>>>> ae17d381
     ):
         super().__init__(
             name=name,
